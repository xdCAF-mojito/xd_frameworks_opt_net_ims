--- conflicted
+++ resolved
@@ -161,8 +161,6 @@
     @VisibleForTesting
     public RcsFeatureConnection mRcsFeatureConnection;
 
-<<<<<<< HEAD
-=======
     /**
      * Use to obtain a FeatureConnector, which will maintain a consistent listener to the
      * RcsFeature attached to the specified slotId. If the RcsFeature changes (due to things like
@@ -176,7 +174,6 @@
      * RcsFeature instances become available to the platform.
      * @see {@link FeatureConnector#connect()}.
      */
->>>>>>> 80478ea7
     public static FeatureConnector<RcsFeatureManager> getConnector(Context context, int slotId,
             FeatureConnector.Listener<RcsFeatureManager> listener, Executor executor,
             String logPrefix) {
@@ -500,25 +497,15 @@
     }
 
     @Override
-<<<<<<< HEAD
-    public void registerFeatureCallback(int slotId, IImsServiceFeatureCallback cb,
-            boolean oneShot) {
-=======
     public void registerFeatureCallback(int slotId, IImsServiceFeatureCallback cb) {
->>>>>>> 80478ea7
         IImsRcsController controller = getIImsRcsController();
         try {
             if (controller == null) {
                 Log.e(TAG, "registerRcsFeatureListener: IImsRcsController is null");
                 cb.imsFeatureRemoved(FeatureConnector.UNAVAILABLE_REASON_SERVER_UNAVAILABLE);
-<<<<<<< HEAD
-            }
-            controller.registerRcsFeatureCallback(slotId, cb, oneShot);
-=======
                 return;
             }
             controller.registerRcsFeatureCallback(slotId, cb);
->>>>>>> 80478ea7
         } catch (ServiceSpecificException e) {
             try {
                 switch (e.errorCode) {
@@ -569,12 +556,7 @@
 
     @Override
     public void invalidate() {
-<<<<<<< HEAD
-        mRcsFeatureConnection.close();
-        mRcsFeatureConnection.setBinder(null);
-=======
         mRcsFeatureConnection.onRemovedOrDied();
->>>>>>> 80478ea7
     }
 
     @Override
