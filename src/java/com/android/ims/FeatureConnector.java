/*
 * Copyright (c) 2019 The Android Open Source Project
 *
 * Licensed under the Apache License, Version 2.0 (the "License");
 * you may not use this file except in compliance with the License.
 * You may obtain a copy of the License at
 *
 *      http://www.apache.org/licenses/LICENSE-2.0
 *
 * Unless required by applicable law or agreed to in writing, software
 * distributed under the License is distributed on an "AS IS" BASIS,
 * WITHOUT WARRANTIES OR CONDITIONS OF ANY KIND, either express or implied.
 * See the License for the specific language governing permissions and
 * limitations under the License.
 */

package com.android.ims;

import android.annotation.IntDef;
import android.content.Context;
import android.content.pm.PackageManager;
import android.os.RemoteException;
import android.telephony.ims.ImsReasonInfo;
import android.telephony.ims.ImsService;
import android.telephony.ims.feature.ImsFeature;

import com.android.ims.internal.IImsServiceFeatureCallback;
import com.android.internal.annotations.VisibleForTesting;
import com.android.telephony.Rlog;

import java.lang.annotation.Retention;
import java.lang.annotation.RetentionPolicy;
import java.util.ArrayList;
import java.util.List;
import java.util.concurrent.Executor;

/**
 * Helper class for managing a connection to the ImsFeature manager.
 */
public class FeatureConnector<U extends FeatureUpdates> {
    private static final String TAG = "FeatureConnector";
    private static final boolean DBG = false;

    /**
     * This Connection has become unavailable due to the ImsService being disconnected due to
     * an event such as SIM Swap, carrier configuration change, etc...
     *
     * {@link Listener#connectionReady}  will be called when a new Manager is available.
     */
    public static final int UNAVAILABLE_REASON_DISCONNECTED = 0;
<<<<<<< HEAD

    /**
     * This Connection has become unavailable due to the ImsService moving to the NOT_READY state.
     *
     * {@link Listener#connectionReady}  will be called when the manager moves back to ready.
     */
    public static final int UNAVAILABLE_REASON_NOT_READY = 1;

    /**
     * IMS is not supported on this device. This should be considered a permanent error and
     * a Manager will never become available.
     */
    public static final int UNAVAILABLE_REASON_IMS_UNSUPPORTED = 2;

    /**
     * The server of this information has crashed or otherwise generated an error that will require
     * a retry to connect. This is rare, however in this case, {@link #disconnect()} and
     * {@link #connect()} will need to be called again to recreate the connection with the server.
     * <p>
     * Only applicable if this is used outside of the server's own process.
     */
    public static final int UNAVAILABLE_REASON_SERVER_UNAVAILABLE = 3;

    /**
     * @hide
     */
    @Retention(RetentionPolicy.SOURCE)
    @IntDef(prefix = "UNAVAILABLE_REASON_", value = {
            UNAVAILABLE_REASON_DISCONNECTED,
            UNAVAILABLE_REASON_NOT_READY,
            UNAVAILABLE_REASON_IMS_UNSUPPORTED,
            UNAVAILABLE_REASON_SERVER_UNAVAILABLE
    })
    public @interface UnavailableReason {}

    /**
=======

    /**
     * This Connection has become unavailable due to the ImsService moving to the NOT_READY state.
     *
     * {@link Listener#connectionReady}  will be called when the manager moves back to ready.
     */
    public static final int UNAVAILABLE_REASON_NOT_READY = 1;

    /**
     * IMS is not supported on this device. This should be considered a permanent error and
     * a Manager will never become available.
     */
    public static final int UNAVAILABLE_REASON_IMS_UNSUPPORTED = 2;

    /**
     * The server of this information has crashed or otherwise generated an error that will require
     * a retry to connect. This is rare, however in this case, {@link #disconnect()} and
     * {@link #connect()} will need to be called again to recreate the connection with the server.
     * <p>
     * Only applicable if this is used outside of the server's own process.
     */
    public static final int UNAVAILABLE_REASON_SERVER_UNAVAILABLE = 3;

    /**
     * @hide
     */
    @Retention(RetentionPolicy.SOURCE)
    @IntDef(prefix = "UNAVAILABLE_REASON_", value = {
            UNAVAILABLE_REASON_DISCONNECTED,
            UNAVAILABLE_REASON_NOT_READY,
            UNAVAILABLE_REASON_IMS_UNSUPPORTED,
            UNAVAILABLE_REASON_SERVER_UNAVAILABLE
    })
    public @interface UnavailableReason {}

    /**
>>>>>>> 80478ea7
     * Factory used to create a new instance of the manager that this FeatureConnector is waiting
     * to connect the FeatureConnection to.
     * @param <U> The Manager that this FeatureConnector has been created for.
     */
    public interface ManagerFactory<U extends FeatureUpdates> {
        /**
         * Create a manager instance, which will connect to the FeatureConnection.
         */
        U createManager(Context context, int phoneId);
    }

    /**
     * Listener interface used by Listeners of FeatureConnector that are waiting for a Manager
     * interface for a specific ImsFeature.
     * @param <U> The Manager that the listener is listening for.
     */
    public interface Listener<U extends FeatureUpdates> {
        /**
         * ImsFeature manager is connected to the underlying IMS implementation.
         */
        void connectionReady(U manager) throws ImsException;

        /**
         * The underlying IMS implementation is unavailable and can not be used to communicate.
         */
        void connectionUnavailable(@UnavailableReason int reason);
    }

    private final IImsServiceFeatureCallback mCallback = new IImsServiceFeatureCallback.Stub() {

        @Override
        public void imsFeatureCreated(ImsFeatureContainer c) {
            log("imsFeatureCreated: " + c);
            synchronized (mLock) {
                mManager.associate(c.imsFeature, c.imsConfig, c.imsRegistration);
                mManager.updateFeatureCapabilities(c.getCapabilities());
                mDisconnectedReason = null;
            }
            // Notifies executor, so notify outside of lock
            imsStatusChanged(c.getState());
        }

        @Override
        public void imsFeatureRemoved(@UnavailableReason int reason) {
            log("imsFeatureRemoved: reason=" + reason);
            synchronized (mLock) {
                // only generate new events if the disconnect event isn't the same as before.
                if (mDisconnectedReason != null && mDisconnectedReason.equals(reason)) {
                    log("imsFeatureRemoved: ignore");
                    return;
                }
<<<<<<< HEAD
                mManager.invalidate();
=======
>>>>>>> 80478ea7
                mDisconnectedReason = reason;
                // Ensure that we set ready state back to false so that we do not miss setting ready
                // later if the initial state when recreated is READY.
                mLastReadyState = false;
            }
<<<<<<< HEAD
            mExecutor.execute(() -> mListener.connectionUnavailable(reason));
=======
            // Allow the listener to do cleanup while the connection still potentially valid (unless
            // the process crashed).
            mExecutor.execute(() -> mListener.connectionUnavailable(reason));
            mManager.invalidate();
>>>>>>> 80478ea7
        }

        @Override
        public void imsStatusChanged(int status) {
            log("imsStatusChanged: status=" + ImsFeature.STATE_LOG_MAP.get(status));
<<<<<<< HEAD
=======
            final U manager;
            final boolean isReady;
>>>>>>> 80478ea7
            synchronized (mLock) {
                if (mDisconnectedReason != null) {
                    log("imsStatusChanged: ignore");
                    return;
                }
                mManager.updateFeatureState(status);
<<<<<<< HEAD
                final U manager = mManager;
                final boolean isReady = mReadyFilter.contains(status);
=======
                manager = mManager;
                isReady = mReadyFilter.contains(status);
>>>>>>> 80478ea7
                boolean didReadyChange = isReady ^ mLastReadyState;
                mLastReadyState = isReady;
                if (!didReadyChange) {
                    log("imsStatusChanged: ready didn't change, ignore");
                    return;
                }
<<<<<<< HEAD
                mExecutor.execute(() -> {
                    try {
                        if (isReady) {
                            notifyReady(manager);
                        } else {
                            notifyNotReady();
                        }
                    } catch (ImsException e) {
                        if (e.getCode()
                                == ImsReasonInfo.CODE_LOCAL_IMS_NOT_SUPPORTED_ON_DEVICE) {
                            mListener.connectionUnavailable(UNAVAILABLE_REASON_IMS_UNSUPPORTED);
                        } else {
                            notifyNotReady();
                        }
                    }
                });
            }
=======
            }
            mExecutor.execute(() -> {
                try {
                    if (isReady) {
                        notifyReady(manager);
                    } else {
                        notifyNotReady();
                    }
                } catch (ImsException e) {
                    if (e.getCode()
                            == ImsReasonInfo.CODE_LOCAL_IMS_NOT_SUPPORTED_ON_DEVICE) {
                        mListener.connectionUnavailable(UNAVAILABLE_REASON_IMS_UNSUPPORTED);
                    } else {
                        notifyNotReady();
                    }
                }
            });
>>>>>>> 80478ea7
        }

        @Override
        public void updateCapabilities(long caps) {
            log("updateCapabilities: capabilities=" + ImsService.getCapabilitiesString(caps));
            synchronized (mLock) {
                if (mDisconnectedReason != null) {
                    log("updateCapabilities: ignore");
                    return;
                }
                mManager.updateFeatureCapabilities(caps);
            }
        }
    };

    private final int mPhoneId;
    private final Context mContext;
    private final ManagerFactory<U> mFactory;
    private final Listener<U> mListener;
    private final Executor mExecutor;
    private final Object mLock = new Object();
    private final String mLogPrefix;
    // A List of integers, each corresponding to an ImsFeature.ImsState, that the FeatureConnector
    // will use to call Listener#connectionReady when the ImsFeature that this connector is waiting
    // for changes into one of the states in this list.
    private final List<Integer> mReadyFilter = new ArrayList<>();

    private U mManager;
    // Start in disconnected state;
    private Integer mDisconnectedReason = UNAVAILABLE_REASON_DISCONNECTED;
<<<<<<< HEAD
    // Record state to cut down on logging
    private boolean mIsOneShot = false;
=======
>>>>>>> 80478ea7
    // Stop redundant connectionAvailable if the ready filter contains multiple states.
    // Also, do not send the first unavailable until after we have moved to available once.
    private boolean mLastReadyState = false;



    @VisibleForTesting
    public FeatureConnector(Context context, int phoneId, ManagerFactory<U> factory,
            String logPrefix, List<Integer> readyFilter, Listener<U> listener, Executor executor) {
        mContext = context;
        mPhoneId = phoneId;
        mFactory = factory;
        mLogPrefix = logPrefix;
        mReadyFilter.addAll(readyFilter);
        mListener = listener;
        mExecutor = executor;
    }

    /**
     * Start the creation of a connection to the underlying ImsService implementation. When the
     * service is connected, {@link FeatureConnector.Listener#connectionReady} will be
     * called with an active instance.
     *
     * If this device does not support an ImsStack (i.e. doesn't support
     * {@link PackageManager#FEATURE_TELEPHONY_IMS} feature), this method will do nothing.
     */
    public void connect() {
        if (DBG) log("connect");
        if (!isSupported()) {
            mExecutor.execute(() -> mListener.connectionUnavailable(
                    UNAVAILABLE_REASON_IMS_UNSUPPORTED));
            logw("connect: not supported.");
            return;
        }
        synchronized (mLock) {
<<<<<<< HEAD
            mIsOneShot = false;
            if (mManager == null) {
                mManager = mFactory.createManager(mContext, mPhoneId);
            }
            mManager.registerFeatureCallback(mPhoneId, mCallback, false /*oneShot*/);
        }
    }

    public void connectForOneShot() {
        if (DBG) log("connectForOneShot");
        if (!isSupported()) {
            mExecutor.execute(() -> mListener.connectionUnavailable(
                    UNAVAILABLE_REASON_IMS_UNSUPPORTED));
            logw("connectForOneShot: not supported.");
            return;
        }
        synchronized (mLock) {
            mIsOneShot = true;
            if (mManager == null) {
                mManager = mFactory.createManager(mContext, mPhoneId);
            }
            mManager.registerFeatureCallback(mPhoneId, mCallback, true /*oneShot*/);
        }
=======
            if (mManager == null) {
                mManager = mFactory.createManager(mContext, mPhoneId);
            }
        }
        mManager.registerFeatureCallback(mPhoneId, mCallback);
>>>>>>> 80478ea7
    }

    // Check if this ImsFeature is supported or not.
    private boolean isSupported() {
        return mContext.getPackageManager().hasSystemFeature(PackageManager.FEATURE_TELEPHONY_IMS);
    }

    /**
     * Disconnect from the ImsService Implementation and clean up. When this is complete,
     * {@link FeatureConnector.Listener#connectionUnavailable(int)} will be called one last time.
     */
    public void disconnect() {
        if (DBG) log("disconnect");
<<<<<<< HEAD
        synchronized (mLock) {
            mManager.unregisterFeatureCallback(mCallback);
            try {
                mCallback.imsFeatureRemoved(UNAVAILABLE_REASON_DISCONNECTED);
            } catch (RemoteException ignore) {} // local call
        }
=======
        final U manager;
        synchronized (mLock) {
            manager = mManager;
        }
        if (manager == null) return;

        manager.unregisterFeatureCallback(mCallback);
        try {
            mCallback.imsFeatureRemoved(UNAVAILABLE_REASON_DISCONNECTED);
        } catch (RemoteException ignore) {} // local call
>>>>>>> 80478ea7
    }

    // Should be called on executor
    private void notifyReady(U manager) throws ImsException {
        try {
            if (DBG) log("notifyReady");
            mListener.connectionReady(manager);
        }
        catch (ImsException e) {
            if(DBG) log("notifyReady exception: " + e.getMessage());
            throw e;
        }
    }

    // Should be called on executor.
    private void notifyNotReady() {
        if (DBG) log("notifyNotReady");
        mListener.connectionUnavailable(UNAVAILABLE_REASON_NOT_READY);
    }

<<<<<<< HEAD
    private final void log(String message) {
        // cut down on log spam
        synchronized (mLock) {
            if (mIsOneShot) return;
        }
=======
    private void log(String message) {
>>>>>>> 80478ea7
        Rlog.d(TAG, "[" + mLogPrefix + ", " + mPhoneId + "] " + message);
    }

    private void logw(String message) {
        Rlog.w(TAG, "[" + mLogPrefix + ", " + mPhoneId + "] " + message);
    }
}<|MERGE_RESOLUTION|>--- conflicted
+++ resolved
@@ -48,7 +48,6 @@
      * {@link Listener#connectionReady}  will be called when a new Manager is available.
      */
     public static final int UNAVAILABLE_REASON_DISCONNECTED = 0;
-<<<<<<< HEAD
 
     /**
      * This Connection has become unavailable due to the ImsService moving to the NOT_READY state.
@@ -85,44 +84,6 @@
     public @interface UnavailableReason {}
 
     /**
-=======
-
-    /**
-     * This Connection has become unavailable due to the ImsService moving to the NOT_READY state.
-     *
-     * {@link Listener#connectionReady}  will be called when the manager moves back to ready.
-     */
-    public static final int UNAVAILABLE_REASON_NOT_READY = 1;
-
-    /**
-     * IMS is not supported on this device. This should be considered a permanent error and
-     * a Manager will never become available.
-     */
-    public static final int UNAVAILABLE_REASON_IMS_UNSUPPORTED = 2;
-
-    /**
-     * The server of this information has crashed or otherwise generated an error that will require
-     * a retry to connect. This is rare, however in this case, {@link #disconnect()} and
-     * {@link #connect()} will need to be called again to recreate the connection with the server.
-     * <p>
-     * Only applicable if this is used outside of the server's own process.
-     */
-    public static final int UNAVAILABLE_REASON_SERVER_UNAVAILABLE = 3;
-
-    /**
-     * @hide
-     */
-    @Retention(RetentionPolicy.SOURCE)
-    @IntDef(prefix = "UNAVAILABLE_REASON_", value = {
-            UNAVAILABLE_REASON_DISCONNECTED,
-            UNAVAILABLE_REASON_NOT_READY,
-            UNAVAILABLE_REASON_IMS_UNSUPPORTED,
-            UNAVAILABLE_REASON_SERVER_UNAVAILABLE
-    })
-    public @interface UnavailableReason {}
-
-    /**
->>>>>>> 80478ea7
      * Factory used to create a new instance of the manager that this FeatureConnector is waiting
      * to connect the FeatureConnection to.
      * @param <U> The Manager that this FeatureConnector has been created for.
@@ -174,71 +135,36 @@
                     log("imsFeatureRemoved: ignore");
                     return;
                 }
-<<<<<<< HEAD
-                mManager.invalidate();
-=======
->>>>>>> 80478ea7
                 mDisconnectedReason = reason;
                 // Ensure that we set ready state back to false so that we do not miss setting ready
                 // later if the initial state when recreated is READY.
                 mLastReadyState = false;
             }
-<<<<<<< HEAD
-            mExecutor.execute(() -> mListener.connectionUnavailable(reason));
-=======
             // Allow the listener to do cleanup while the connection still potentially valid (unless
             // the process crashed).
             mExecutor.execute(() -> mListener.connectionUnavailable(reason));
             mManager.invalidate();
->>>>>>> 80478ea7
         }
 
         @Override
         public void imsStatusChanged(int status) {
             log("imsStatusChanged: status=" + ImsFeature.STATE_LOG_MAP.get(status));
-<<<<<<< HEAD
-=======
             final U manager;
             final boolean isReady;
->>>>>>> 80478ea7
             synchronized (mLock) {
                 if (mDisconnectedReason != null) {
                     log("imsStatusChanged: ignore");
                     return;
                 }
                 mManager.updateFeatureState(status);
-<<<<<<< HEAD
-                final U manager = mManager;
-                final boolean isReady = mReadyFilter.contains(status);
-=======
                 manager = mManager;
                 isReady = mReadyFilter.contains(status);
->>>>>>> 80478ea7
                 boolean didReadyChange = isReady ^ mLastReadyState;
                 mLastReadyState = isReady;
                 if (!didReadyChange) {
                     log("imsStatusChanged: ready didn't change, ignore");
                     return;
                 }
-<<<<<<< HEAD
-                mExecutor.execute(() -> {
-                    try {
-                        if (isReady) {
-                            notifyReady(manager);
-                        } else {
-                            notifyNotReady();
-                        }
-                    } catch (ImsException e) {
-                        if (e.getCode()
-                                == ImsReasonInfo.CODE_LOCAL_IMS_NOT_SUPPORTED_ON_DEVICE) {
-                            mListener.connectionUnavailable(UNAVAILABLE_REASON_IMS_UNSUPPORTED);
-                        } else {
-                            notifyNotReady();
-                        }
-                    }
-                });
-            }
-=======
             }
             mExecutor.execute(() -> {
                 try {
@@ -256,7 +182,6 @@
                     }
                 }
             });
->>>>>>> 80478ea7
         }
 
         @Override
@@ -287,11 +212,6 @@
     private U mManager;
     // Start in disconnected state;
     private Integer mDisconnectedReason = UNAVAILABLE_REASON_DISCONNECTED;
-<<<<<<< HEAD
-    // Record state to cut down on logging
-    private boolean mIsOneShot = false;
-=======
->>>>>>> 80478ea7
     // Stop redundant connectionAvailable if the ready filter contains multiple states.
     // Also, do not send the first unavailable until after we have moved to available once.
     private boolean mLastReadyState = false;
@@ -327,37 +247,11 @@
             return;
         }
         synchronized (mLock) {
-<<<<<<< HEAD
-            mIsOneShot = false;
             if (mManager == null) {
                 mManager = mFactory.createManager(mContext, mPhoneId);
             }
-            mManager.registerFeatureCallback(mPhoneId, mCallback, false /*oneShot*/);
-        }
-    }
-
-    public void connectForOneShot() {
-        if (DBG) log("connectForOneShot");
-        if (!isSupported()) {
-            mExecutor.execute(() -> mListener.connectionUnavailable(
-                    UNAVAILABLE_REASON_IMS_UNSUPPORTED));
-            logw("connectForOneShot: not supported.");
-            return;
-        }
-        synchronized (mLock) {
-            mIsOneShot = true;
-            if (mManager == null) {
-                mManager = mFactory.createManager(mContext, mPhoneId);
-            }
-            mManager.registerFeatureCallback(mPhoneId, mCallback, true /*oneShot*/);
-        }
-=======
-            if (mManager == null) {
-                mManager = mFactory.createManager(mContext, mPhoneId);
-            }
         }
         mManager.registerFeatureCallback(mPhoneId, mCallback);
->>>>>>> 80478ea7
     }
 
     // Check if this ImsFeature is supported or not.
@@ -371,14 +265,6 @@
      */
     public void disconnect() {
         if (DBG) log("disconnect");
-<<<<<<< HEAD
-        synchronized (mLock) {
-            mManager.unregisterFeatureCallback(mCallback);
-            try {
-                mCallback.imsFeatureRemoved(UNAVAILABLE_REASON_DISCONNECTED);
-            } catch (RemoteException ignore) {} // local call
-        }
-=======
         final U manager;
         synchronized (mLock) {
             manager = mManager;
@@ -389,7 +275,6 @@
         try {
             mCallback.imsFeatureRemoved(UNAVAILABLE_REASON_DISCONNECTED);
         } catch (RemoteException ignore) {} // local call
->>>>>>> 80478ea7
     }
 
     // Should be called on executor
@@ -410,15 +295,7 @@
         mListener.connectionUnavailable(UNAVAILABLE_REASON_NOT_READY);
     }
 
-<<<<<<< HEAD
-    private final void log(String message) {
-        // cut down on log spam
-        synchronized (mLock) {
-            if (mIsOneShot) return;
-        }
-=======
     private void log(String message) {
->>>>>>> 80478ea7
         Rlog.d(TAG, "[" + mLogPrefix + ", " + mPhoneId + "] " + message);
     }
 
