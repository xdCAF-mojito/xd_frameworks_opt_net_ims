/*
 * Copyright (c) 2013 The Android Open Source Project
 *
 * Licensed under the Apache License, Version 2.0 (the "License");
 * you may not use this file except in compliance with the License.
 * You may obtain a copy of the License at
 *
 *      http://www.apache.org/licenses/LICENSE-2.0
 *
 * Unless required by applicable law or agreed to in writing, software
 * distributed under the License is distributed on an "AS IS" BASIS,
 * WITHOUT WARRANTIES OR CONDITIONS OF ANY KIND, either express or implied.
 * See the License for the specific language governing permissions and
 * limitations under the License.
 */

package com.android.ims;

import android.annotation.NonNull;
import android.app.PendingIntent;
import android.compat.annotation.UnsupportedAppUsage;
import android.content.Context;
import android.content.pm.PackageManager;
import android.os.Build;
import android.os.Message;
import android.os.PersistableBundle;
import android.os.RemoteException;
import android.os.ServiceSpecificException;
import android.os.SystemProperties;
import android.provider.Settings;
import android.telecom.TelecomManager;
import android.telephony.AccessNetworkConstants;
import android.telephony.BinderCacheManager;
import android.telephony.CarrierConfigManager;
import android.telephony.SubscriptionManager;
import android.telephony.TelephonyFrameworkInitializer;
import android.telephony.TelephonyManager;
import android.telephony.ims.ImsCallProfile;
import android.telephony.ims.ImsCallSession;
import android.telephony.ims.ImsMmTelManager;
import android.telephony.ims.ImsReasonInfo;
import android.telephony.ims.ImsService;
import android.telephony.ims.ProvisioningManager;
import android.telephony.ims.RegistrationManager;
import android.telephony.ims.RtpHeaderExtensionType;
import android.telephony.ims.aidl.IImsCapabilityCallback;
import android.telephony.ims.aidl.IImsConfig;
import android.telephony.ims.aidl.IImsConfigCallback;
import android.telephony.ims.aidl.IImsMmTelFeature;
import android.telephony.ims.aidl.IImsRegistration;
import android.telephony.ims.aidl.IImsRegistrationCallback;
import android.telephony.ims.aidl.IImsSmsListener;
import android.telephony.ims.aidl.ISipTransport;
import android.telephony.ims.feature.CapabilityChangeRequest;
import android.telephony.ims.feature.ImsFeature;
import android.telephony.ims.feature.MmTelFeature;
import android.telephony.ims.stub.ImsCallSessionImplBase;
import android.telephony.ims.stub.ImsConfigImplBase;
import android.telephony.ims.stub.ImsRegistrationImplBase;
import android.util.SparseArray;

import com.android.ims.internal.IImsCallSession;
import com.android.ims.internal.IImsServiceFeatureCallback;
import com.android.internal.annotations.VisibleForTesting;
import com.android.internal.telephony.ITelephony;
import com.android.telephony.Rlog;

import java.io.FileDescriptor;
import java.io.PrintWriter;
import java.util.ArrayList;
import java.util.Set;
import java.util.concurrent.BlockingQueue;
import java.util.concurrent.CountDownLatch;
import java.util.concurrent.Executor;
import java.util.concurrent.Executors;
import java.util.concurrent.LinkedBlockingDeque;
import java.util.concurrent.TimeUnit;
import java.util.concurrent.atomic.AtomicReference;
import java.util.function.Consumer;

/**
 * Provides APIs for MMTEL IMS services, such as initiating IMS calls, and provides access to
 * the operator's IMS network. This class is the starting point for any IMS MMTEL actions.
 * You can acquire an instance of it with {@link #getInstance getInstance()}.
 * {Use {@link RcsFeatureManager} for RCS services}.
 * For internal use ONLY! Use {@link ImsMmTelManager} instead.
 * @hide
 */
public class ImsManager implements FeatureUpdates {

    /*
     * Debug flag to override configuration flag
     */
    public static final String PROPERTY_DBG_VOLTE_AVAIL_OVERRIDE = "persist.dbg.volte_avail_ovr";
    public static final int PROPERTY_DBG_VOLTE_AVAIL_OVERRIDE_DEFAULT = 0;
    public static final String PROPERTY_DBG_VT_AVAIL_OVERRIDE = "persist.dbg.vt_avail_ovr";
    public static final int PROPERTY_DBG_VT_AVAIL_OVERRIDE_DEFAULT = 0;
    public static final String PROPERTY_DBG_WFC_AVAIL_OVERRIDE = "persist.dbg.wfc_avail_ovr";
    public static final int PROPERTY_DBG_WFC_AVAIL_OVERRIDE_DEFAULT = 0;
    public static final String PROPERTY_DBG_ALLOW_IMS_OFF_OVERRIDE = "persist.dbg.allow_ims_off";
    public static final int PROPERTY_DBG_ALLOW_IMS_OFF_OVERRIDE_DEFAULT = 0;

    /**
     * The result code to be sent back with the incoming call {@link PendingIntent}.
     * @see #open(MmTelFeature.Listener)
     */
    public static final int INCOMING_CALL_RESULT_CODE = 101;

    /**
     * Key to retrieve the call ID from an incoming call intent. No longer used, see
     * {@link ImsCallSessionImplBase#getCallId()}.
     * @deprecated Not used in the framework, keeping around symbol to not break old vendor
     * components.
     */
    @Deprecated
    public static final String EXTRA_CALL_ID = "android:imsCallID";

    /**
     * Action to broadcast when ImsService is up.
     * Internal use only.
     * @deprecated
     * @hide
     */
    public static final String ACTION_IMS_SERVICE_UP =
            "com.android.ims.IMS_SERVICE_UP";

    /**
     * Action to broadcast when ImsService is down.
     * Internal use only.
     * @deprecated
     * @hide
     */
    public static final String ACTION_IMS_SERVICE_DOWN =
            "com.android.ims.IMS_SERVICE_DOWN";

    /**
     * Action to broadcast when ImsService registration fails.
     * Internal use only.
     * @hide
     * @deprecated use {@link android.telephony.ims.ImsManager#ACTION_WFC_IMS_REGISTRATION_ERROR}
     * instead.
     */
    @Deprecated
    public static final String ACTION_IMS_REGISTRATION_ERROR =
            android.telephony.ims.ImsManager.ACTION_WFC_IMS_REGISTRATION_ERROR;

    /**
     * Part of the ACTION_IMS_SERVICE_UP or _DOWN intents.
     * A long value; the phone ID corresponding to the IMS service coming up or down.
     * Internal use only.
     * @hide
     */
    public static final String EXTRA_PHONE_ID = "android:phone_id";

    /**
     * Action for the incoming call intent for the Phone app.
     * Internal use only.
     * @hide
     */
    public static final String ACTION_IMS_INCOMING_CALL =
            "com.android.ims.IMS_INCOMING_CALL";

    /**
     * Part of the ACTION_IMS_INCOMING_CALL intents.
     * An integer value; service identifier obtained from {@link ImsManager#open}.
     * Internal use only.
     * @hide
     * @deprecated Not used in the system, keeping around to not break old vendor components.
     */
    @Deprecated
    public static final String EXTRA_SERVICE_ID = "android:imsServiceId";

    /**
     * Part of the ACTION_IMS_INCOMING_CALL intents.
     * An boolean value; Flag to indicate that the incoming call is a normal call or call for USSD.
     * The value "true" indicates that the incoming call is for USSD.
     * Internal use only.
     * @deprecated Keeping around to not break old vendor components. Use
     * {@link MmTelFeature#EXTRA_IS_USSD} instead.
     * @hide
     */
    public static final String EXTRA_USSD = "android:ussd";

    /**
     * Part of the ACTION_IMS_INCOMING_CALL intents.
     * A boolean value; Flag to indicate whether the call is an unknown
     * dialing call. Such calls are originated by sending commands (like
     * AT commands) directly to modem without Android involvement.
     * Even though they are not incoming calls, they are propagated
     * to Phone app using same ACTION_IMS_INCOMING_CALL intent.
     * Internal use only.
     * @deprecated Keeping around to not break old vendor components. Use
     * {@link MmTelFeature#EXTRA_IS_UNKNOWN_CALL} instead.
     * @hide
     */
    public static final String EXTRA_IS_UNKNOWN_CALL = "android:isUnknown";

    private static final int SUBINFO_PROPERTY_FALSE = 0;

    private static final int SYSTEM_PROPERTY_NOT_SET = -1;

    // -1 indicates a subscriptionProperty value that is never set.
    private static final int SUB_PROPERTY_NOT_INITIALIZED = -1;

    private static final String TAG = "ImsManager";
    private static final boolean DBG = true;

    private static final int RESPONSE_WAIT_TIME_MS = 3000;

    /**
     * Create a Lazy Executor that is not instantiated for this instance unless it is used. This
     * is to stop threads from being started on ImsManagers that are created to do simple tasks.
     */
    private static class LazyExecutor implements Executor {
        private Executor mExecutor;

        @Override
        public void execute(Runnable runnable) {
            startExecutorIfNeeded();
            mExecutor.execute(runnable);
        }

        private synchronized void startExecutorIfNeeded() {
            if (mExecutor != null) return;
            mExecutor = Executors.newSingleThreadExecutor();
        }
    }

    @VisibleForTesting
    public interface MmTelFeatureConnectionFactory {
        MmTelFeatureConnection create(Context context, int phoneId, IImsMmTelFeature feature,
                IImsConfig c, IImsRegistration r, ISipTransport s);
    }

    @VisibleForTesting
    public interface SubscriptionManagerProxy {
        boolean isValidSubscriptionId(int subId);
        int[] getSubscriptionIds(int slotIndex);
        int getDefaultVoicePhoneId();
        int getIntegerSubscriptionProperty(int subId, String propKey, int defValue);
        void setSubscriptionProperty(int subId, String propKey, String propValue);
        int[] getActiveSubscriptionIdList();
    }

    // Default implementation which is mocked to make static dependency validation easier.
    private static class DefaultSubscriptionManagerProxy implements SubscriptionManagerProxy {

        private Context mContext;

        public DefaultSubscriptionManagerProxy(Context context) {
            mContext = context;
        }

        @Override
        public boolean isValidSubscriptionId(int subId) {
            return SubscriptionManager.isValidSubscriptionId(subId);
        }

        @Override
        public int[] getSubscriptionIds(int slotIndex) {
            return getSubscriptionManager().getSubscriptionIds(slotIndex);
        }

        @Override
        public int getDefaultVoicePhoneId() {
            return SubscriptionManager.getDefaultVoicePhoneId();
        }

        @Override
        public int getIntegerSubscriptionProperty(int subId, String propKey, int defValue) {
            return SubscriptionManager.getIntegerSubscriptionProperty(subId, propKey, defValue,
                    mContext);
        }

        @Override
        public void setSubscriptionProperty(int subId, String propKey, String propValue) {
            SubscriptionManager.setSubscriptionProperty(subId, propKey, propValue);
        }

        @Override
        public int[] getActiveSubscriptionIdList() {
            return getSubscriptionManager().getActiveSubscriptionIdList();
        }

        private SubscriptionManager getSubscriptionManager() {
            return mContext.getSystemService(SubscriptionManager.class);
        }
    }

    /**
     * Internally we will create a FeatureConnector when {@link #getInstance(Context, int)} is
     * called to keep the MmTelFeatureConnection instance fresh as new SIM cards are
     * inserted/removed and MmTelFeature potentially changes.
     * <p>
     * For efficiency purposes, there is only one ImsManager created per-slot when using
     * {@link #getInstance(Context, int)} and the same instance is returned for multiple callers.
     * This is due to the ImsManager being a potentially heavyweight object depending on what it is
     * being used for.
     */
    private static class InstanceManager implements FeatureConnector.Listener<ImsManager> {
        // If this is the first time connecting, wait a small amount of time in case IMS has already
        // connected. Otherwise, ImsManager will become ready when the ImsService is connected.
        private static final int CONNECT_TIMEOUT_MS = 50;

        private final FeatureConnector<ImsManager> mConnector;
        private final ImsManager mImsManager;

        private final Object mLock = new Object();
        private boolean isConnectorActive = false;
        private CountDownLatch mConnectedLatch;

        public InstanceManager(ImsManager manager) {
            mImsManager = manager;
            // Set a special prefix so that logs generated by getInstance are distinguishable.
            mImsManager.mLogTagPostfix = "IM";

            ArrayList<Integer> readyFilter = new ArrayList<>();
            readyFilter.add(ImsFeature.STATE_READY);
            readyFilter.add(ImsFeature.STATE_INITIALIZING);
            readyFilter.add(ImsFeature.STATE_UNAVAILABLE);
            // Pass a reference of the ImsManager being managed into the connector, allowing it to
            // update the internal MmTelFeatureConnection as it is being updated.
            mConnector = new FeatureConnector<>(manager.mContext, manager.mPhoneId,
                    (c,p) -> mImsManager, "InstanceManager", readyFilter, this,
                    manager.getImsThreadExecutor());
        }

        public ImsManager getInstance() {
            return mImsManager;
        }

        public void reconnect() {
            boolean requiresReconnect = false;
            synchronized (mLock) {
                if (!isConnectorActive) {
                    requiresReconnect = true;
                    isConnectorActive = true;
                    mConnectedLatch = new CountDownLatch(1);
                }
            }
            if (requiresReconnect) {
                mConnector.connect();
            }
            try {
                // If this is during initial reconnect, let all threads wait for connect
                // (or timeout)
                mConnectedLatch.await(CONNECT_TIMEOUT_MS, TimeUnit.MILLISECONDS);
            } catch (InterruptedException e) {
                // Do nothing and allow ImsService to attach behind the scenes
            }
        }

        @Override
        public void connectionReady(ImsManager manager) {
            synchronized (mLock) {
                mConnectedLatch.countDown();
            }
        }

        @Override
        public void connectionUnavailable(int reason) {
            synchronized (mLock) {
                // only need to track the connection becoming unavailable due to telephony going
                // down.
                if (reason == FeatureConnector.UNAVAILABLE_REASON_SERVER_UNAVAILABLE) {
                    isConnectorActive = false;
                }
                mConnectedLatch.countDown();
            }

        }
    }

    // Replaced with single-threaded executor for testing.
    private final Executor mExecutor;
    // Replaced With mock for testing
    private MmTelFeatureConnectionFactory mMmTelFeatureConnectionFactory =
            MmTelFeatureConnection::new;
    private SubscriptionManagerProxy mSubscriptionManagerProxy;

    private Context mContext;
    private CarrierConfigManager mConfigManager;
    private int mPhoneId;
    private AtomicReference<MmTelFeatureConnection> mMmTelConnectionRef = new AtomicReference<>();
    // Used for debug purposes only currently
    private boolean mConfigUpdated = false;
    private BinderCacheManager<ITelephony> mBinderCache;
    private ImsConfigListener mImsConfigListener;

    public static final String TRUE = "true";
    public static final String FALSE = "false";

    private static final SparseArray<InstanceManager> IMS_MANAGER_INSTANCES = new SparseArray<>(2);

    // A log prefix added to some instances of ImsManager to make it distinguishable from others.
    // - "IM" added to ImsManager for ImsManagers created using getInstance.
    private String mLogTagPostfix = "";

    /**
     * Gets a manager instance and blocks for a limited period of time, connecting to the
     * corresponding ImsService MmTelFeature if it exists.
     * <p>
     * If the ImsService is unavailable or becomes unavailable, the associated methods will fail and
     * a new ImsManager will need to be requested. Instead, a {@link FeatureConnector} can be
     * requested using {@link #getConnector}, which will notify the caller when a new ImsManager is
     * available.
     *
     * @param context application context for creating the manager object
     * @param phoneId the phone ID for the IMS Service
     * @return the manager instance corresponding to the phoneId
     */
    @UnsupportedAppUsage
    public static ImsManager getInstance(Context context, int phoneId) {
        InstanceManager instanceManager;
        synchronized (IMS_MANAGER_INSTANCES) {
            instanceManager = IMS_MANAGER_INSTANCES.get(phoneId);
            if (instanceManager == null) {
                ImsManager m = new ImsManager(context, phoneId);
                instanceManager = new InstanceManager(m);
                IMS_MANAGER_INSTANCES.put(phoneId, instanceManager);
            }
        }
        // If the ImsManager became disconnected for some reason, try to reconnect it now.
        instanceManager.reconnect();
        return instanceManager.getInstance();
    }

    /**
     * Retrieve an FeatureConnector for ImsManager, which allows a Listener to listen for when
     * the ImsManager becomes available or unavailable due to the ImsService MmTelFeature moving to
     * the READY state or destroyed on a specific phone modem index.
     *
     * @param context The Context that will be used to connect the ImsManager.
     * @param phoneId The modem phone ID that the ImsManager will be created for.
     * @param logPrefix The log prefix used for debugging purposes.
     * @param listener The Listener that will deliver ImsManager updates as it becomes available.
     * @param executor The Executor that the Listener callbacks will be called on.
     * @return A FeatureConnector instance for generating ImsManagers as the associated
     * MmTelFeatures become available.
     */
    public static FeatureConnector<ImsManager> getConnector(Context context,
            int phoneId, String logPrefix, FeatureConnector.Listener<ImsManager> listener,
            Executor executor) {
        // Only listen for the READY state from the MmTelFeature here.
        ArrayList<Integer> readyFilter = new ArrayList<>();
        readyFilter.add(ImsFeature.STATE_READY);
        return new FeatureConnector<>(context, phoneId, ImsManager::new, logPrefix, readyFilter,
                listener, executor);
    }

    public static boolean isImsSupportedOnDevice(Context context) {
        return context.getPackageManager().hasSystemFeature(PackageManager.FEATURE_TELEPHONY_IMS);
    }

    /**
     * Returns the user configuration of Enhanced 4G LTE Mode setting.
     *
     * @deprecated Doesn't support MSIM devices. Use
     * {@link #isEnhanced4gLteModeSettingEnabledByUser()} instead.
     */
    @UnsupportedAppUsage(maxTargetSdk = Build.VERSION_CODES.R, trackingBug = 170729553)
    public static boolean isEnhanced4gLteModeSettingEnabledByUser(Context context) {
        DefaultSubscriptionManagerProxy p = new DefaultSubscriptionManagerProxy(context);
        ImsManager mgr = ImsManager.getInstance(context, p.getDefaultVoicePhoneId());
        if (mgr != null) {
            return mgr.isEnhanced4gLteModeSettingEnabledByUser();
        }
        Rlog.e(TAG, "isEnhanced4gLteModeSettingEnabledByUser: ImsManager null, returning default"
                + " value.");
        return false;
    }

    /**
     * Returns the user configuration of Enhanced 4G LTE Mode setting for slot. If the option is
     * not editable ({@link CarrierConfigManager#KEY_EDITABLE_ENHANCED_4G_LTE_BOOL} is false),
     * hidden ({@link CarrierConfigManager#KEY_HIDE_ENHANCED_4G_LTE_BOOL} is true), or
     * the setting is not initialized, this method will return default value specified by
     * {@link CarrierConfigManager#KEY_ENHANCED_4G_LTE_ON_BY_DEFAULT_BOOL}.
     *
     * Note that even if the setting was set, it may no longer be editable. If this is the case we
     * return the default value.
     */
    public boolean isEnhanced4gLteModeSettingEnabledByUser() {
        int setting = mSubscriptionManagerProxy.getIntegerSubscriptionProperty(
                getSubId(), SubscriptionManager.ENHANCED_4G_MODE_ENABLED,
                SUB_PROPERTY_NOT_INITIALIZED);
        boolean onByDefault = getBooleanCarrierConfig(
                CarrierConfigManager.KEY_ENHANCED_4G_LTE_ON_BY_DEFAULT_BOOL);

        // If Enhanced 4G LTE Mode is uneditable, hidden or not initialized, we use the default
        // value
        if (!getBooleanCarrierConfig(CarrierConfigManager.KEY_EDITABLE_ENHANCED_4G_LTE_BOOL)
                || getBooleanCarrierConfig(CarrierConfigManager.KEY_HIDE_ENHANCED_4G_LTE_BOOL)
                || setting == SUB_PROPERTY_NOT_INITIALIZED) {
            return onByDefault;
        } else {
            return (setting == ProvisioningManager.PROVISIONING_VALUE_ENABLED);
        }
    }

    /**
     * Change persistent Enhanced 4G LTE Mode setting.
     *
     * @deprecated Doesn't support MSIM devices. Use {@link #setEnhanced4gLteModeSetting(boolean)}
     * instead.
     */
    public static void setEnhanced4gLteModeSetting(Context context, boolean enabled) {
        DefaultSubscriptionManagerProxy p = new DefaultSubscriptionManagerProxy(context);
        ImsManager mgr = ImsManager.getInstance(context, p.getDefaultVoicePhoneId());
        if (mgr != null) {
            mgr.setEnhanced4gLteModeSetting(enabled);
        }
        Rlog.e(TAG, "setEnhanced4gLteModeSetting: ImsManager null, value not set.");
    }

    /**
     * Change persistent Enhanced 4G LTE Mode setting. If the option is not editable
     * ({@link CarrierConfigManager#KEY_EDITABLE_ENHANCED_4G_LTE_BOOL} is false)
     * or hidden ({@link CarrierConfigManager#KEY_HIDE_ENHANCED_4G_LTE_BOOL} is true),
     * this method will set the setting to the default value specified by
     * {@link CarrierConfigManager#KEY_ENHANCED_4G_LTE_ON_BY_DEFAULT_BOOL}.
     */
    public void setEnhanced4gLteModeSetting(boolean enabled) {
        if (enabled && !isVolteProvisionedOnDevice()) {
            log("setEnhanced4gLteModeSetting: Not possible to enable VoLTE due to provisioning.");
            return;
        }
        int subId = getSubId();
        // If editable=false or hidden=true, we must keep default advanced 4G mode.
        if (!getBooleanCarrierConfig(CarrierConfigManager.KEY_EDITABLE_ENHANCED_4G_LTE_BOOL) ||
                getBooleanCarrierConfig(CarrierConfigManager.KEY_HIDE_ENHANCED_4G_LTE_BOOL)) {
            enabled = getBooleanCarrierConfig(
                    CarrierConfigManager.KEY_ENHANCED_4G_LTE_ON_BY_DEFAULT_BOOL);
        }

        int prevSetting = mSubscriptionManagerProxy.getIntegerSubscriptionProperty(subId,
                SubscriptionManager.ENHANCED_4G_MODE_ENABLED, SUB_PROPERTY_NOT_INITIALIZED);

        if (prevSetting != (enabled ?
                ProvisioningManager.PROVISIONING_VALUE_ENABLED :
                ProvisioningManager.PROVISIONING_VALUE_DISABLED)) {
            if (isSubIdValid(subId)) {
                mSubscriptionManagerProxy.setSubscriptionProperty(subId,
                        SubscriptionManager.ENHANCED_4G_MODE_ENABLED,
                        booleanToPropertyString(enabled));
            } else {
                loge("setEnhanced4gLteModeSetting: invalid sub id, can not set property in " +
                        " siminfo db; subId=" + subId);
            }
            if (isNonTtyOrTtyOnVolteEnabled()) {
                try {
                    setAdvanced4GMode(enabled);
                } catch (ImsException ie) {
                    // do nothing
                }
            }
        }
    }

    /**
     * Indicates whether the call is non-TTY or if TTY - whether TTY on VoLTE is
     * supported.
     * @deprecated Does not support MSIM devices. Please use
     * {@link #isNonTtyOrTtyOnVolteEnabled()} instead.
     */
    @UnsupportedAppUsage(maxTargetSdk = Build.VERSION_CODES.R, trackingBug = 170729553)
    public static boolean isNonTtyOrTtyOnVolteEnabled(Context context) {
        DefaultSubscriptionManagerProxy p = new DefaultSubscriptionManagerProxy(context);
        ImsManager mgr = ImsManager.getInstance(context, p.getDefaultVoicePhoneId());
        if (mgr != null) {
            return mgr.isNonTtyOrTtyOnVolteEnabled();
        }
        Rlog.e(TAG, "isNonTtyOrTtyOnVolteEnabled: ImsManager null, returning default value.");
        return false;
    }

    /**
     * Indicates whether the call is non-TTY or if TTY - whether TTY on VoLTE is
     * supported on a per slot basis.
     */
    public boolean isNonTtyOrTtyOnVolteEnabled() {
        if (isTtyOnVoLteCapable()) {
            return true;
        }

        TelecomManager tm = (TelecomManager) mContext.getSystemService(Context.TELECOM_SERVICE);
        if (tm == null) {
            logw("isNonTtyOrTtyOnVolteEnabled: telecom not available");
            return true;
        }
        return tm.getCurrentTtyMode() == TelecomManager.TTY_MODE_OFF;
    }

    public boolean isTtyOnVoLteCapable() {
        return getBooleanCarrierConfig(CarrierConfigManager.KEY_CARRIER_VOLTE_TTY_SUPPORTED_BOOL);
    }

    /**
     * Returns a platform configuration for VoLTE which may override the user setting.
     * @deprecated Does not support MSIM devices. Please use
     * {@link #isVolteEnabledByPlatform()} instead.
     */
    @UnsupportedAppUsage(maxTargetSdk = Build.VERSION_CODES.R, trackingBug = 170729553)
    public static boolean isVolteEnabledByPlatform(Context context) {
        DefaultSubscriptionManagerProxy p = new DefaultSubscriptionManagerProxy(context);
        ImsManager mgr = ImsManager.getInstance(context, p.getDefaultVoicePhoneId());
        if (mgr != null) {
            return mgr.isVolteEnabledByPlatform();
        }
        Rlog.e(TAG, "isVolteEnabledByPlatform: ImsManager null, returning default value.");
        return false;
    }

    /**
     * Asynchronous call to ImsService to determine whether or not a specific MmTel capability is
     * supported.
     */
    public void isSupported(int capability, int transportType, Consumer<Boolean> result) {
        getImsThreadExecutor().execute(() -> {
            switch(transportType) {
                case (AccessNetworkConstants.TRANSPORT_TYPE_WWAN): {
                    switch (capability) {
                        case (MmTelFeature.MmTelCapabilities.CAPABILITY_TYPE_VOICE): {
                            result.accept(isVolteEnabledByPlatform());
                            return;
                        } case (MmTelFeature.MmTelCapabilities.CAPABILITY_TYPE_VIDEO): {
                            result.accept(isVtEnabledByPlatform());
                            return;
                        }case (MmTelFeature.MmTelCapabilities.CAPABILITY_TYPE_UT): {
                            result.accept(isSuppServicesOverUtEnabledByPlatform());
                            return;
                        } case (MmTelFeature.MmTelCapabilities.CAPABILITY_TYPE_SMS): {
                            // There is currently no carrier config defined for this.
                            result.accept(true);
                            return;
                        }
                    }
                    break;
                } case (AccessNetworkConstants.TRANSPORT_TYPE_WLAN): {
                    switch (capability) {
                        case (MmTelFeature.MmTelCapabilities.CAPABILITY_TYPE_VOICE) : {
                            result.accept(isWfcEnabledByPlatform());
                            return;
                        } case (MmTelFeature.MmTelCapabilities.CAPABILITY_TYPE_VIDEO) : {
                            // This is not transport dependent at this time.
                            result.accept(isVtEnabledByPlatform());
                            return;
                        } case (MmTelFeature.MmTelCapabilities.CAPABILITY_TYPE_UT) : {
                            // This is not transport dependent at this time.
                            result.accept(isSuppServicesOverUtEnabledByPlatform());
                            return;
                        } case (MmTelFeature.MmTelCapabilities.CAPABILITY_TYPE_SMS) : {
                            // There is currently no carrier config defined for this.
                            result.accept(true);
                            return;
                        }
                    }
                    break;
                }
            }
            // false for unknown capability/transport types.
            result.accept(false);
        });

    }

    /**
     * Returns a platform configuration for VoLTE which may override the user setting on a per Slot
     * basis.
     */
    public boolean isVolteEnabledByPlatform() {
        // We first read the per slot value. If doesn't exist, we read the general value. If still
        // doesn't exist, we use the hardcoded default value.
        if (SystemProperties.getInt(
                PROPERTY_DBG_VOLTE_AVAIL_OVERRIDE + Integer.toString(mPhoneId),
                SYSTEM_PROPERTY_NOT_SET) == 1 ||
                SystemProperties.getInt(PROPERTY_DBG_VOLTE_AVAIL_OVERRIDE,
                        SYSTEM_PROPERTY_NOT_SET) == 1) {
            return true;
        }

        return mContext.getResources().getBoolean(
                com.android.internal.R.bool.config_device_volte_available)
                && getBooleanCarrierConfig(CarrierConfigManager.KEY_CARRIER_VOLTE_AVAILABLE_BOOL)
                && isGbaValid();
    }

    /**
     * Indicates whether VoLTE is provisioned on device.
     *
     * @deprecated Does not support MSIM devices. Please use
     * {@link #isVolteProvisionedOnDevice()} instead.
     */
    public static boolean isVolteProvisionedOnDevice(Context context) {
        DefaultSubscriptionManagerProxy p = new DefaultSubscriptionManagerProxy(context);
        ImsManager mgr = ImsManager.getInstance(context, p.getDefaultVoicePhoneId());
        if (mgr != null) {
            return mgr.isVolteProvisionedOnDevice();
        }
        Rlog.e(TAG, "isVolteProvisionedOnDevice: ImsManager null, returning default value.");
        return true;
    }

    /**
     * Indicates whether VoLTE is provisioned on this slot.
     */
    public boolean isVolteProvisionedOnDevice() {
        if (getBooleanCarrierConfig(
                CarrierConfigManager.KEY_CARRIER_VOLTE_PROVISIONING_REQUIRED_BOOL)) {
            return isVolteProvisioned();
        }

        return true;
    }

    /**
     * Indicates whether EAB is provisioned on this slot.
     */
    public boolean isEabProvisionedOnDevice() {
        if (getBooleanCarrierConfig(
                CarrierConfigManager.KEY_CARRIER_RCS_PROVISIONING_REQUIRED_BOOL)) {
            return isEabProvisioned();
        }

        return true;
    }

    /**
     * Indicates whether VoWifi is provisioned on device.
     *
     * When CarrierConfig KEY_CARRIER_VOLTE_OVERRIDE_WFC_PROVISIONING_BOOL is true, and VoLTE is not
     * provisioned on device, this method returns false.
     *
     * @deprecated Does not support MSIM devices. Please use
     * {@link #isWfcProvisionedOnDevice()} instead.
     */
    public static boolean isWfcProvisionedOnDevice(Context context) {
        DefaultSubscriptionManagerProxy p = new DefaultSubscriptionManagerProxy(context);
        ImsManager mgr = ImsManager.getInstance(context, p.getDefaultVoicePhoneId());
        if (mgr != null) {
            return mgr.isWfcProvisionedOnDevice();
        }
        Rlog.e(TAG, "isWfcProvisionedOnDevice: ImsManager null, returning default value.");
        return true;
    }

    /**
     * Indicates whether VoWifi is provisioned on slot.
     *
     * When CarrierConfig KEY_CARRIER_VOLTE_OVERRIDE_WFC_PROVISIONING_BOOL is true, and VoLTE is not
     * provisioned on device, this method returns false.
     */
    public boolean isWfcProvisionedOnDevice() {
        if (getBooleanCarrierConfig(
                CarrierConfigManager.KEY_CARRIER_VOLTE_OVERRIDE_WFC_PROVISIONING_BOOL)) {
            if (!isVolteProvisionedOnDevice()) {
                return false;
            }
        }

        if (getBooleanCarrierConfig(
                CarrierConfigManager.KEY_CARRIER_VOLTE_PROVISIONING_REQUIRED_BOOL)) {
            return isWfcProvisioned();
        }

        return true;
    }

    /**
     * Indicates whether VT is provisioned on device
     *
     * @deprecated Does not support MSIM devices. Please use
     * {@link #isVtProvisionedOnDevice()} instead.
     */
    public static boolean isVtProvisionedOnDevice(Context context) {
        DefaultSubscriptionManagerProxy p = new DefaultSubscriptionManagerProxy(context);
        ImsManager mgr = ImsManager.getInstance(context, p.getDefaultVoicePhoneId());
        if (mgr != null) {
            return mgr.isVtProvisionedOnDevice();
        }
        Rlog.e(TAG, "isVtProvisionedOnDevice: ImsManager null, returning default value.");
        return true;
    }

    /**
     * Indicates whether VT is provisioned on slot.
     */
    public boolean isVtProvisionedOnDevice() {
        if (getBooleanCarrierConfig(
                CarrierConfigManager.KEY_CARRIER_VOLTE_PROVISIONING_REQUIRED_BOOL)) {
            return isVtProvisioned();
        }

        return true;
    }

    /**
     * Returns a platform configuration for VT which may override the user setting.
     *
     * Note: VT presumes that VoLTE is enabled (these are configuration settings
     * which must be done correctly).
     *
     * @deprecated Does not support MSIM devices. Please use
     * {@link #isVtEnabledByPlatform()} instead.
     */
    public static boolean isVtEnabledByPlatform(Context context) {
        DefaultSubscriptionManagerProxy p = new DefaultSubscriptionManagerProxy(context);
        ImsManager mgr = ImsManager.getInstance(context, p.getDefaultVoicePhoneId());
        if (mgr != null) {
            return mgr.isVtEnabledByPlatform();
        }
        Rlog.e(TAG, "isVtEnabledByPlatform: ImsManager null, returning default value.");
        return false;
    }

    /**
     * Returns a platform configuration for VT which may override the user setting.
     *
     * Note: VT presumes that VoLTE is enabled (these are configuration settings
     * which must be done correctly).
     */
    public boolean isVtEnabledByPlatform() {
        // We first read the per slot value. If doesn't exist, we read the general value. If still
        // doesn't exist, we use the hardcoded default value.
        if (SystemProperties.getInt(PROPERTY_DBG_VT_AVAIL_OVERRIDE +
                Integer.toString(mPhoneId), SYSTEM_PROPERTY_NOT_SET) == 1  ||
                SystemProperties.getInt(
                        PROPERTY_DBG_VT_AVAIL_OVERRIDE, SYSTEM_PROPERTY_NOT_SET) == 1) {
            return true;
        }

        return mContext.getResources().getBoolean(
                com.android.internal.R.bool.config_device_vt_available) &&
                getBooleanCarrierConfig(CarrierConfigManager.KEY_CARRIER_VT_AVAILABLE_BOOL) &&
                isGbaValid();
    }

    /**
     * Returns the user configuration of VT setting
     * @deprecated Does not support MSIM devices. Please use
     * {@link #isVtEnabledByUser()} instead.
     */
    public static boolean isVtEnabledByUser(Context context) {
        DefaultSubscriptionManagerProxy p = new DefaultSubscriptionManagerProxy(context);
        ImsManager mgr = ImsManager.getInstance(context, p.getDefaultVoicePhoneId());
        if (mgr != null) {
            return mgr.isVtEnabledByUser();
        }
        Rlog.e(TAG, "isVtEnabledByUser: ImsManager null, returning default value.");
        return false;
    }

    /**
     * Returns the user configuration of VT setting per slot. If not set, it
     * returns true as default value.
     */
    public boolean isVtEnabledByUser() {
        int setting = mSubscriptionManagerProxy.getIntegerSubscriptionProperty(
                getSubId(), SubscriptionManager.VT_IMS_ENABLED,
                SUB_PROPERTY_NOT_INITIALIZED);

        // If it's never set, by default we return true.
        return (setting == SUB_PROPERTY_NOT_INITIALIZED
                || setting == ProvisioningManager.PROVISIONING_VALUE_ENABLED);
    }

    /**
     * Returns whether the user sets call composer setting per sub.
     */
    public boolean isCallComposerEnabledByUser() {
        return new TelephonyManager(mContext, getSubId()).getCallComposerStatus() ==
                TelephonyManager.CALL_COMPOSER_STATUS_ON;
    }

    /**
     * Change persistent VT enabled setting
     *
     * @deprecated Does not support MSIM devices. Please use {@link #setVtSetting(boolean)} instead.
     */
    public static void setVtSetting(Context context, boolean enabled) {
        DefaultSubscriptionManagerProxy p = new DefaultSubscriptionManagerProxy(context);
        ImsManager mgr = ImsManager.getInstance(context, p.getDefaultVoicePhoneId());
        if (mgr != null) {
            mgr.setVtSetting(enabled);
        }
        Rlog.e(TAG, "setVtSetting: ImsManager null, can not set value.");
    }

    /**
     * Change persistent VT enabled setting for slot.
     */
    public void setVtSetting(boolean enabled) {
        if (enabled && !isVtProvisionedOnDevice()) {
            log("setVtSetting: Not possible to enable Vt due to provisioning.");
            return;
        }

        int subId = getSubId();
        if (isSubIdValid(subId)) {
            mSubscriptionManagerProxy.setSubscriptionProperty(subId, SubscriptionManager.VT_IMS_ENABLED,
                    booleanToPropertyString(enabled));
        } else {
            loge("setVtSetting: sub id invalid, skip modifying vt state in subinfo db; subId="
                    + subId);
        }

        try {
            changeMmTelCapability(MmTelFeature.MmTelCapabilities.CAPABILITY_TYPE_VIDEO,
                    ImsRegistrationImplBase.REGISTRATION_TECH_LTE, enabled);

            if (enabled) {
                log("setVtSetting(b) : turnOnIms");
                turnOnIms();
            } else if (isTurnOffImsAllowedByPlatform()
                    && (!isVolteEnabledByPlatform()
                    || !isEnhanced4gLteModeSettingEnabledByUser())) {
                log("setVtSetting(b) : imsServiceAllowTurnOff -> turnOffIms");
                turnOffIms();
            }
        } catch (ImsException e) {
            // The ImsService is down. Since the SubscriptionManager already recorded the user's
            // preference, it will be resent in updateImsServiceConfig when the ImsPhoneCallTracker
            // reconnects.
            loge("setVtSetting(b): ", e);
        }
    }

    /**
     * Returns whether turning off ims is allowed by platform.
     * The platform property may override the carrier config.
     *
     * @deprecated Does not support MSIM devices. Please use
     * {@link #isTurnOffImsAllowedByPlatform()} instead.
     */
    private static boolean isTurnOffImsAllowedByPlatform(Context context) {
        DefaultSubscriptionManagerProxy p = new DefaultSubscriptionManagerProxy(context);
        ImsManager mgr = ImsManager.getInstance(context, p.getDefaultVoicePhoneId());
        if (mgr != null) {
            return mgr.isTurnOffImsAllowedByPlatform();
        }
        Rlog.e(TAG, "isTurnOffImsAllowedByPlatform: ImsManager null, returning default value.");
        return true;
    }

    /**
     * Returns whether turning off ims is allowed by platform.
     * The platform property may override the carrier config.
     */
    private boolean isTurnOffImsAllowedByPlatform() {
        // We first read the per slot value. If doesn't exist, we read the general value. If still
        // doesn't exist, we use the hardcoded default value.
        if (SystemProperties.getInt(PROPERTY_DBG_ALLOW_IMS_OFF_OVERRIDE +
                Integer.toString(mPhoneId), SYSTEM_PROPERTY_NOT_SET) == 1  ||
                SystemProperties.getInt(
                        PROPERTY_DBG_ALLOW_IMS_OFF_OVERRIDE, SYSTEM_PROPERTY_NOT_SET) == 1) {
            return true;
        }

        return getBooleanCarrierConfig(
                CarrierConfigManager.KEY_CARRIER_ALLOW_TURNOFF_IMS_BOOL);
    }

    /**
     * Returns the user configuration of WFC setting
     *
     * @deprecated Does not support MSIM devices. Please use
     * {@link #isWfcEnabledByUser()} instead.
     */
    public static boolean isWfcEnabledByUser(Context context) {
        DefaultSubscriptionManagerProxy p = new DefaultSubscriptionManagerProxy(context);
        ImsManager mgr = ImsManager.getInstance(context, p.getDefaultVoicePhoneId());
        if (mgr != null) {
            return mgr.isWfcEnabledByUser();
        }
        Rlog.e(TAG, "isWfcEnabledByUser: ImsManager null, returning default value.");
        return true;
    }

    /**
     * Returns the user configuration of WFC setting for slot. If not set, it
     * queries CarrierConfig value as default.
     */
    public boolean isWfcEnabledByUser() {
        int setting = mSubscriptionManagerProxy.getIntegerSubscriptionProperty(
                getSubId(), SubscriptionManager.WFC_IMS_ENABLED,
                SUB_PROPERTY_NOT_INITIALIZED);

        // SUB_PROPERTY_NOT_INITIALIZED indicates it's never set in sub db.
        if (setting == SUB_PROPERTY_NOT_INITIALIZED) {
            return getBooleanCarrierConfig(
                    CarrierConfigManager.KEY_CARRIER_DEFAULT_WFC_IMS_ENABLED_BOOL);
        } else {
            return setting == ProvisioningManager.PROVISIONING_VALUE_ENABLED;
        }
    }

    /**
     * Change persistent WFC enabled setting.
     * @deprecated Does not support MSIM devices. Please use
     * {@link #setWfcSetting} instead.
     */
    public static void setWfcSetting(Context context, boolean enabled) {
        DefaultSubscriptionManagerProxy p = new DefaultSubscriptionManagerProxy(context);
        ImsManager mgr = ImsManager.getInstance(context, p.getDefaultVoicePhoneId());
        if (mgr != null) {
            mgr.setWfcSetting(enabled);
        }
        Rlog.e(TAG, "setWfcSetting: ImsManager null, can not set value.");
    }

    /**
     * Change persistent WFC enabled setting for slot.
     */
    public void setWfcSetting(boolean enabled) {
        if (enabled && !isWfcProvisionedOnDevice()) {
            log("setWfcSetting: Not possible to enable WFC due to provisioning.");
            return;
        }

        int subId = getSubId();
        if (isSubIdValid(subId)) {
            mSubscriptionManagerProxy.setSubscriptionProperty(subId,
                    SubscriptionManager.WFC_IMS_ENABLED, booleanToPropertyString(enabled));
        } else {
            loge("setWfcSetting: invalid sub id, can not set WFC setting in siminfo db; subId="
                    + subId);
        }

        TelephonyManager tm = (TelephonyManager)
                mContext.getSystemService(Context.TELEPHONY_SERVICE);
        boolean isRoaming = tm.isNetworkRoaming(subId);
        setWfcNonPersistent(enabled, getWfcMode(isRoaming));
    }

    /**
     * @return true if the user's setting for Voice over Cross SIM is enabled and
     * false if it is not
     */
    public boolean isCrossSimCallingEnabledByUser() {
        int setting = mSubscriptionManagerProxy.getIntegerSubscriptionProperty(
                getSubId(), SubscriptionManager.CROSS_SIM_CALLING_ENABLED,
                SUB_PROPERTY_NOT_INITIALIZED);

        // SUB_PROPERTY_NOT_INITIALIZED indicates it's never set in sub db.
        if (setting == SUB_PROPERTY_NOT_INITIALIZED) {
            return false;
        } else {
            return setting == ProvisioningManager.PROVISIONING_VALUE_ENABLED;
        }
    }

    /**
     * @return true if Voice over Cross SIM is provisioned and enabled by user and platform.
     * false if any of them is not true
     */
    public boolean isCrossSimCallingEnabled() {
        boolean userEnabled = isCrossSimCallingEnabledByUser();
        boolean platformEnabled = isCrossSimEnabledByPlatform();
        boolean isProvisioned = isWfcProvisionedOnDevice();

        log("isCrossSimCallingEnabled: platformEnabled = " + platformEnabled
                + ", provisioned = " + isProvisioned
                + ", userEnabled = " + userEnabled);
        return userEnabled && platformEnabled && isProvisioned;
    }

    /**
     * Sets the user's setting for whether or not Voice over Cross SIM is enabled.
     */
    public void setCrossSimCallingEnabled(boolean enabled) {
        if (enabled && !isWfcProvisionedOnDevice()) {
            log("setCrossSimCallingEnabled: Not possible to enable WFC due to provisioning.");
            return;
        }

        int subId = getSubId();
        if (isSubIdValid(subId)) {
            mSubscriptionManagerProxy.setSubscriptionProperty(subId,
                    SubscriptionManager.CROSS_SIM_CALLING_ENABLED,
                    booleanToPropertyString(enabled));
        } else {
            loge("setCrossSimCallingEnabled: "
                    + "invalid sub id, can not set Cross SIM setting in siminfo db; subId="
                    + subId);
        }
        try {
            if (isCrossSimCallingEnabled()) {
                changeMmTelCapability(MmTelFeature.MmTelCapabilities.CAPABILITY_TYPE_VOICE,
                        ImsRegistrationImplBase.REGISTRATION_TECH_CROSS_SIM, true);
            } else {
                changeMmTelCapability(MmTelFeature.MmTelCapabilities.CAPABILITY_TYPE_VOICE,
                        ImsRegistrationImplBase.REGISTRATION_TECH_CROSS_SIM, false);
            }
        } catch (ImsException e) {
            loge("setCrossSimCallingEnabled(): ", e);
        }
    }

    /**
     * Non-persistently change WFC enabled setting and WFC mode for slot
     *
     * @param enabled If true, WFC and WFC while roaming will be enabled for the associated
     *                subscription, if supported by the carrier. If false, WFC will be disabled for
     *                the associated subscription.
     * @param wfcMode The WFC preference if WFC is enabled
     */
    public void setWfcNonPersistent(boolean enabled, int wfcMode) {
        // Force IMS to register over LTE when turning off WFC
        int imsWfcModeFeatureValue =
                enabled ? wfcMode : ImsMmTelManager.WIFI_MODE_CELLULAR_PREFERRED;

        try {
            changeMmTelCapability(MmTelFeature.MmTelCapabilities.CAPABILITY_TYPE_VOICE,
                    ImsRegistrationImplBase.REGISTRATION_TECH_IWLAN, enabled);

            // Set the mode and roaming enabled settings before turning on IMS
            setWfcModeInternal(imsWfcModeFeatureValue);
            // If enabled is false, shortcut to false because of the ImsService
            // implementation for WFC roaming, otherwise use the correct user's setting.
            setWfcRoamingSettingInternal(enabled && isWfcRoamingEnabledByUser());

            if (enabled) {
                log("setWfcSetting() : turnOnIms");
                turnOnIms();
            } else if (isTurnOffImsAllowedByPlatform()
                    && (!isVolteEnabledByPlatform()
                    || !isEnhanced4gLteModeSettingEnabledByUser())) {
                log("setWfcSetting() : imsServiceAllowTurnOff -> turnOffIms");
                turnOffIms();
            }
        } catch (ImsException e) {
            loge("setWfcSetting(): ", e);
        }
    }

    /**
     * Returns the user configuration of WFC preference setting.
     *
     * @deprecated Doesn't support MSIM devices. Use {@link #getWfcMode(boolean roaming)} instead.
     */
    public static int getWfcMode(Context context) {
        DefaultSubscriptionManagerProxy p = new DefaultSubscriptionManagerProxy(context);
        ImsManager mgr = ImsManager.getInstance(context, p.getDefaultVoicePhoneId());
        if (mgr != null) {
            return mgr.getWfcMode();
        }
        Rlog.e(TAG, "getWfcMode: ImsManager null, returning default value.");
        return ImsMmTelManager.WIFI_MODE_WIFI_ONLY;
    }

    /**
     * Returns the user configuration of WFC preference setting
     * @deprecated. Use {@link #getWfcMode(boolean roaming)} instead.
     */
    public int getWfcMode() {
        return getWfcMode(false);
    }

    /**
     * Change persistent WFC preference setting.
     *
     * @deprecated Doesn't support MSIM devices. Use {@link #setWfcMode(int)} instead.
     */
    public static void setWfcMode(Context context, int wfcMode) {
        DefaultSubscriptionManagerProxy p = new DefaultSubscriptionManagerProxy(context);
        ImsManager mgr = ImsManager.getInstance(context, p.getDefaultVoicePhoneId());
        if (mgr != null) {
            mgr.setWfcMode(wfcMode);
        }
        Rlog.e(TAG, "setWfcMode: ImsManager null, can not set value.");
    }

    /**
     * Change persistent WFC preference setting for slot when not roaming.
     * @deprecated Use {@link #setWfcMode(int, boolean)} instead.
     */
    public void setWfcMode(int wfcMode) {
        setWfcMode(wfcMode, false /*isRoaming*/);
    }

    /**
     * Returns the user configuration of WFC preference setting
     *
     * @param roaming {@code false} for home network setting, {@code true} for roaming  setting
     *
     * @deprecated Doesn't support MSIM devices. Use {@link #getWfcMode(boolean)} instead.
     */
    public static int getWfcMode(Context context, boolean roaming) {
        DefaultSubscriptionManagerProxy p = new DefaultSubscriptionManagerProxy(context);
        ImsManager mgr = ImsManager.getInstance(context, p.getDefaultVoicePhoneId());
        if (mgr != null) {
            return mgr.getWfcMode(roaming);
        }
        Rlog.e(TAG, "getWfcMode: ImsManager null, returning default value.");
        return ImsMmTelManager.WIFI_MODE_WIFI_ONLY;
    }

    /**
     * Returns the user configuration of WFC preference setting for slot. If not set, it
     * queries CarrierConfig value as default.
     *
     * @param roaming {@code false} for home network setting, {@code true} for roaming  setting
     */
    public int getWfcMode(boolean roaming) {
        int setting;
        if (!roaming) {
            // The WFC mode is not editable, return the default setting in the CarrierConfig, not
            // the user set value.
            if (!getBooleanCarrierConfig(CarrierConfigManager.KEY_EDITABLE_WFC_MODE_BOOL)) {
                setting = getIntCarrierConfig(
                        CarrierConfigManager.KEY_CARRIER_DEFAULT_WFC_IMS_MODE_INT);

            } else {
                setting = getSettingFromSubscriptionManager(SubscriptionManager.WFC_IMS_MODE,
                        CarrierConfigManager.KEY_CARRIER_DEFAULT_WFC_IMS_MODE_INT);
            }
            if (DBG) log("getWfcMode - setting=" + setting);
        } else {
            if (getBooleanCarrierConfig(
                    CarrierConfigManager.KEY_USE_WFC_HOME_NETWORK_MODE_IN_ROAMING_NETWORK_BOOL)) {
                setting = getWfcMode(false);
            } else if (!getBooleanCarrierConfig(
                    CarrierConfigManager.KEY_EDITABLE_WFC_ROAMING_MODE_BOOL)) {
                setting = getIntCarrierConfig(
                        CarrierConfigManager.KEY_CARRIER_DEFAULT_WFC_IMS_ROAMING_MODE_INT);
            } else {
                setting = getSettingFromSubscriptionManager(
                        SubscriptionManager.WFC_IMS_ROAMING_MODE,
                        CarrierConfigManager.KEY_CARRIER_DEFAULT_WFC_IMS_ROAMING_MODE_INT);
            }
            if (DBG) log("getWfcMode (roaming) - setting=" + setting);
        }
        return setting;
    }

    /**
     * Returns the SubscriptionManager setting for the subSetting string. If it is not set, default
     * to the default CarrierConfig value for defaultConfigKey.
     */
    private int getSettingFromSubscriptionManager(String subSetting, String defaultConfigKey) {
        int result;
        result = mSubscriptionManagerProxy.getIntegerSubscriptionProperty(getSubId(), subSetting,
                SUB_PROPERTY_NOT_INITIALIZED);

        // SUB_PROPERTY_NOT_INITIALIZED indicates it's never set in sub db.
        if (result == SUB_PROPERTY_NOT_INITIALIZED) {
            result = getIntCarrierConfig(defaultConfigKey);
        }
        return result;
    }

    /**
     * Change persistent WFC preference setting
     *
     * @param roaming {@code false} for home network setting, {@code true} for roaming setting
     *
     * @deprecated Doesn't support MSIM devices. Please use {@link #setWfcMode(int, boolean)}
     * instead.
     */
    public static void setWfcMode(Context context, int wfcMode, boolean roaming) {
        DefaultSubscriptionManagerProxy p = new DefaultSubscriptionManagerProxy(context);
        ImsManager mgr = ImsManager.getInstance(context, p.getDefaultVoicePhoneId());
        if (mgr != null) {
            mgr.setWfcMode(wfcMode, roaming);
        }
        Rlog.e(TAG, "setWfcMode: ImsManager null, can not set value.");
    }

    /**
     * Change persistent WFC preference setting
     *
     * @param roaming {@code false} for home network setting, {@code true} for roaming setting
     */
    public void setWfcMode(int wfcMode, boolean roaming) {
        int subId = getSubId();
        if (isSubIdValid(subId)) {
            if (!roaming) {
                if (DBG) log("setWfcMode(i,b) - setting=" + wfcMode);
                mSubscriptionManagerProxy.setSubscriptionProperty(subId, SubscriptionManager.WFC_IMS_MODE,
                        Integer.toString(wfcMode));
            } else {
                if (DBG) log("setWfcMode(i,b) (roaming) - setting=" + wfcMode);
                mSubscriptionManagerProxy.setSubscriptionProperty(subId,
                        SubscriptionManager.WFC_IMS_ROAMING_MODE, Integer.toString(wfcMode));
            }
        } else {
            loge("setWfcMode(i,b): invalid sub id, skip setting setting in siminfo db; subId="
                    + subId);
        }

        TelephonyManager tm = (TelephonyManager)
                mContext.getSystemService(Context.TELEPHONY_SERVICE);
        // Unfortunately, the WFC mode is the same for home/roaming (we do not have separate
        // config keys), so we have to change the WFC mode when moving home<->roaming. So, only
        // call setWfcModeInternal when roaming == telephony roaming status. Otherwise, ignore.
        if (roaming == tm.isNetworkRoaming(getSubId())) {
            setWfcModeInternal(wfcMode);
        }
    }

    private int getSubId() {
        int[] subIds = mSubscriptionManagerProxy.getSubscriptionIds(mPhoneId);
        int subId = SubscriptionManager.INVALID_SUBSCRIPTION_ID;
        if (subIds != null && subIds.length >= 1) {
            subId = subIds[0];
        }
        return subId;
    }

    private void setWfcModeInternal(int wfcMode) {
        final int value = wfcMode;
        getImsThreadExecutor().execute(() -> {
            try {
                getConfigInterface().setConfig(
                        ProvisioningManager.KEY_VOICE_OVER_WIFI_MODE_OVERRIDE, value);
            } catch (ImsException e) {
                // do nothing
            }
        });
    }

    /**
     * Returns the user configuration of WFC roaming setting
     *
     * @deprecated Does not support MSIM devices. Please use
     * {@link #isWfcRoamingEnabledByUser()} instead.
     */
    public static boolean isWfcRoamingEnabledByUser(Context context) {
        DefaultSubscriptionManagerProxy p = new DefaultSubscriptionManagerProxy(context);
        ImsManager mgr = ImsManager.getInstance(context, p.getDefaultVoicePhoneId());
        if (mgr != null) {
            return mgr.isWfcRoamingEnabledByUser();
        }
        Rlog.e(TAG, "isWfcRoamingEnabledByUser: ImsManager null, returning default value.");
        return false;
    }

    /**
     * Returns the user configuration of WFC roaming setting for slot. If not set, it
     * queries CarrierConfig value as default.
     */
    public boolean isWfcRoamingEnabledByUser() {
        int setting =  mSubscriptionManagerProxy.getIntegerSubscriptionProperty(
                getSubId(), SubscriptionManager.WFC_IMS_ROAMING_ENABLED,
                SUB_PROPERTY_NOT_INITIALIZED);
        if (setting == SUB_PROPERTY_NOT_INITIALIZED) {
            return getBooleanCarrierConfig(
                            CarrierConfigManager.KEY_CARRIER_DEFAULT_WFC_IMS_ROAMING_ENABLED_BOOL);
        } else {
            return setting == ProvisioningManager.PROVISIONING_VALUE_ENABLED;
        }
    }

    /**
     * Change persistent WFC roaming enabled setting
     */
    public static void setWfcRoamingSetting(Context context, boolean enabled) {
        DefaultSubscriptionManagerProxy p = new DefaultSubscriptionManagerProxy(context);
        ImsManager mgr = ImsManager.getInstance(context, p.getDefaultVoicePhoneId());
        if (mgr != null) {
            mgr.setWfcRoamingSetting(enabled);
        }
        Rlog.e(TAG, "setWfcRoamingSetting: ImsManager null, value not set.");
    }

    /**
     * Change persistent WFC roaming enabled setting
     */
    public void setWfcRoamingSetting(boolean enabled) {
        mSubscriptionManagerProxy.setSubscriptionProperty(getSubId(),
                SubscriptionManager.WFC_IMS_ROAMING_ENABLED, booleanToPropertyString(enabled)
        );

        setWfcRoamingSettingInternal(enabled);
    }

    private void setWfcRoamingSettingInternal(boolean enabled) {
        final int value = enabled
                ? ProvisioningManager.PROVISIONING_VALUE_ENABLED
                : ProvisioningManager.PROVISIONING_VALUE_DISABLED;
        getImsThreadExecutor().execute(() -> {
            try {
                getConfigInterface().setConfig(
                        ProvisioningManager.KEY_VOICE_OVER_WIFI_ROAMING_ENABLED_OVERRIDE, value);
            } catch (ImsException e) {
                // do nothing
            }
        });
    }

    /**
     * Returns a platform configuration for WFC which may override the user
     * setting. Note: WFC presumes that VoLTE is enabled (these are
     * configuration settings which must be done correctly).
     *
     * @deprecated Doesn't work for MSIM devices. Use {@link #isWfcEnabledByPlatform()}
     * instead.
     */
    public static boolean isWfcEnabledByPlatform(Context context) {
        DefaultSubscriptionManagerProxy p = new DefaultSubscriptionManagerProxy(context);
        ImsManager mgr = ImsManager.getInstance(context, p.getDefaultVoicePhoneId());
        if (mgr != null) {
            return mgr.isWfcEnabledByPlatform();
        }
        Rlog.e(TAG, "isWfcEnabledByPlatform: ImsManager null, returning default value.");
        return false;
    }

    /**
     * Returns a platform configuration for WFC which may override the user
     * setting per slot. Note: WFC presumes that VoLTE is enabled (these are
     * configuration settings which must be done correctly).
     */
    public boolean isWfcEnabledByPlatform() {
        // We first read the per slot value. If doesn't exist, we read the general value. If still
        // doesn't exist, we use the hardcoded default value.
        if (SystemProperties.getInt(PROPERTY_DBG_WFC_AVAIL_OVERRIDE +
                Integer.toString(mPhoneId), SYSTEM_PROPERTY_NOT_SET) == 1  ||
                SystemProperties.getInt(
                        PROPERTY_DBG_WFC_AVAIL_OVERRIDE, SYSTEM_PROPERTY_NOT_SET) == 1) {
            return true;
        }

        return mContext.getResources().getBoolean(
                com.android.internal.R.bool.config_device_wfc_ims_available) &&
                getBooleanCarrierConfig(
                        CarrierConfigManager.KEY_CARRIER_WFC_IMS_AVAILABLE_BOOL) &&
                isGbaValid();
    }

    /**
     * Returns a platform configuration for Cross SIM which may override the user
     * setting per slot. Note: Cross SIM presumes that VoLTE is enabled (these are
     * configuration settings which must be done correctly).
     */
    public boolean isCrossSimEnabledByPlatform() {
        if (isWfcEnabledByPlatform()) {
            return getBooleanCarrierConfig(
                    CarrierConfigManager.KEY_CARRIER_CROSS_SIM_IMS_AVAILABLE_BOOL);
        }
        return false;
    }

    public boolean isSuppServicesOverUtEnabledByPlatform() {
        TelephonyManager manager = (TelephonyManager) mContext.getSystemService(
                Context.TELEPHONY_SERVICE);
        int cardState = manager.getSimState(mPhoneId);
        if (cardState != TelephonyManager.SIM_STATE_READY) {
            // Do not report enabled until we actually have an active subscription.
            return false;
        }
        return getBooleanCarrierConfig(CarrierConfigManager.KEY_CARRIER_SUPPORTS_SS_OVER_UT_BOOL) &&
                isGbaValid();
    }

    /**
     * If carrier requires that IMS is only available if GBA capable SIM is used,
     * then this function checks GBA bit in EF IST.
     *
     * Format of EF IST is defined in 3GPP TS 31.103 (Section 4.2.7).
     */
    private boolean isGbaValid() {
        if (getBooleanCarrierConfig(
                CarrierConfigManager.KEY_CARRIER_IMS_GBA_REQUIRED_BOOL)) {
            final TelephonyManager telephonyManager = new TelephonyManager(mContext, getSubId());
            String efIst = telephonyManager.getIsimIst();
            if (efIst == null) {
                loge("isGbaValid - ISF is NULL");
                return true;
            }
            boolean result = efIst != null && efIst.length() > 1 &&
                    (0x02 & (byte)efIst.charAt(1)) != 0;
            if (DBG) log("isGbaValid - GBA capable=" + result + ", ISF=" + efIst);
            return result;
        }
        return true;
    }

    /**
     * Will return with config value or throw an ImsException if we receive an error from
     * ImsConfig for that value.
     */
    private boolean getProvisionedBool(ImsConfig config, int item) throws ImsException {
        int value = config.getProvisionedValue(item);
        if (value == ImsConfigImplBase.CONFIG_RESULT_UNKNOWN) {
            throw new ImsException("getProvisionedBool failed with error for item: " + item,
                    ImsReasonInfo.CODE_LOCAL_INTERNAL_ERROR);
        }
        return value == ProvisioningManager.PROVISIONING_VALUE_ENABLED;
    }

    /**
     * Will set config value or throw an ImsException if we receive an error from ImsConfig for that
     * value.
     */
    private void setProvisionedBool(ImsConfig config, int item, int value) throws ImsException {
        int result = config.setConfig(item, value);
        if (result != ImsConfigImplBase.CONFIG_RESULT_SUCCESS) {
            throw new ImsException("setProvisionedBool failed with error for item: " + item,
                    ImsReasonInfo.CODE_LOCAL_INTERNAL_ERROR);
        }
    }

    /**
     * Will return with config value or return false if we receive an error from
     * ImsConfigImplBase implementation for that value.
     */
    private boolean getProvisionedBoolNoException(int item) {
        try {
            ImsConfig config = getConfigInterface();
            return getProvisionedBool(config, item);
        } catch (ImsException ex) {
            logw("getProvisionedBoolNoException: operation failed for item=" + item
                    + ". Exception:" + ex.getMessage() + ". Returning false.");
            return false;
        }
    }

    /**
     * Will return with config value or return false if we receive an error from
     * ImsConfigImplBase implementation for that value.
     */
    private boolean setProvisionedBoolNoException(int item, int value) {
        try {
            ImsConfig config = getConfigInterface();
            setProvisionedBool(config, item, value);
        } catch (ImsException ex) {
            logw("setProvisionedBoolNoException: operation failed for item=" + item
                    + ", value=" + value + ". Exception:" + ex.getMessage());
            return false;
        }
        return true;
    }

   /**
     * Sync carrier config and user settings with ImsConfigImplBase implementation.
     */
    public void updateImsServiceConfig() {
        int subId = getSubId();
        if (!SubscriptionManager.from(mContext).isActiveSubId(subId)) {
            log("updateImsServiceConfigForSlot: subId not active: " + subId);
            return;
        }
        try {
            PersistableBundle imsCarrierConfigs =
                    mConfigManager.getConfigByComponentForSubId(
                            CarrierConfigManager.Ims.KEY_PREFIX, getSubId());

            updateImsCarrierConfigs(imsCarrierConfigs);

            // Note: currently the order of updates is set to produce different order of
            // changeEnabledCapabilities() function calls from setAdvanced4GMode(). This is done
            // to differentiate this code path from vendor code perspective.
            CapabilityChangeRequest request = new CapabilityChangeRequest();
            updateVolteFeatureValue(request);
            updateWfcFeatureAndProvisionedValues(request);
            updateCrossSimFeatureAndProvisionedValues(request);
            updateVideoCallFeatureValue(request);
            updateCallComposerFeatureValue(request);
            // Only turn on IMS for RTT if there's an active subscription present. If not, the
            // modem will be in emergency-call-only mode and will use separate signaling to
            // establish an RTT emergency call.
            boolean isImsNeededForRtt = updateRttConfigValue() && isActiveSubscriptionPresent();
            // Supplementary services over UT do not require IMS registration. Do not alter IMS
            // registration based on UT.
            updateUtFeatureValue(request);

            // Send the batched request to the modem.
            changeMmTelCapability(request);

            if (isImsNeededForRtt || !isTurnOffImsAllowedByPlatform() || isImsNeeded(request)) {
                // Turn on IMS if it is used.
                // Also, if turning off is not allowed for current carrier,
                // we need to turn IMS on because it might be turned off before
                // phone switched to current carrier.
                log("updateImsServiceConfig: turnOnIms");
                turnOnIms();
            } else {
                // Turn off IMS if it is not used AND turning off is allowed for carrier.
                log("updateImsServiceConfig: turnOffIms");
                turnOffIms();
            }
            mConfigUpdated = true;
        } catch (ImsException e) {
            loge("updateImsServiceConfig: ", e);
            mConfigUpdated = false;
        }
    }

    private boolean isImsNeeded(CapabilityChangeRequest r) {
        // IMS is not needed for UT, so only enabled IMS if any other capability is enabled.
        return r.getCapabilitiesToEnable().stream()
                .anyMatch((c) ->
                        (c.getCapability() != MmTelFeature.MmTelCapabilities.CAPABILITY_TYPE_UT));
    }

    /**
     * Update VoLTE config
     */
    private void updateVolteFeatureValue(CapabilityChangeRequest request) {
        boolean available = isVolteEnabledByPlatform();
        boolean enabled = isEnhanced4gLteModeSettingEnabledByUser();
        boolean isNonTty = isNonTtyOrTtyOnVolteEnabled();
        boolean isProvisioned = isVolteProvisionedOnDevice();
        boolean isFeatureOn = available && enabled && isNonTty && isProvisioned;

        log("updateVolteFeatureValue: available = " + available
                + ", enabled = " + enabled
                + ", nonTTY = " + isNonTty
                + ", provisioned = " + isProvisioned
                + ", isFeatureOn = " + isFeatureOn);

        if (isFeatureOn) {
            request.addCapabilitiesToEnableForTech(
                    MmTelFeature.MmTelCapabilities.CAPABILITY_TYPE_VOICE,
                    ImsRegistrationImplBase.REGISTRATION_TECH_LTE);
        } else {
            request.addCapabilitiesToDisableForTech(
                    MmTelFeature.MmTelCapabilities.CAPABILITY_TYPE_VOICE,
                    ImsRegistrationImplBase.REGISTRATION_TECH_LTE);
        }
    }

    /**
     * Update video call over LTE config
     */
    private void updateVideoCallFeatureValue(CapabilityChangeRequest request) {
        boolean available = isVtEnabledByPlatform();
        boolean vtEnabled = isVtEnabledByUser();
        boolean advancedEnabled = isEnhanced4gLteModeSettingEnabledByUser();
        boolean isNonTty = isNonTtyOrTtyOnVolteEnabled();
        boolean isDataEnabled = isDataEnabled();
        boolean ignoreDataEnabledChanged = getBooleanCarrierConfig(
                CarrierConfigManager.KEY_IGNORE_DATA_ENABLED_CHANGED_FOR_VIDEO_CALLS);
        boolean isProvisioned = isVtProvisionedOnDevice();
        // TODO: Support carrier config setting about if VT settings should be associated with
        //  advanced calling settings.
        boolean isFeatureOn = available && vtEnabled && isNonTty && isProvisioned
                && advancedEnabled && (ignoreDataEnabledChanged || isDataEnabled);

        log("updateVideoCallFeatureValue: available = " + available
                + ", vtenabled = " + vtEnabled
                + ", advancedCallEnabled = " + advancedEnabled
                + ", nonTTY = " + isNonTty
                + ", data enabled = " + isDataEnabled
                + ", provisioned = " + isProvisioned
                + ", isFeatureOn = " + isFeatureOn);

        if (isFeatureOn) {
            request.addCapabilitiesToEnableForTech(
                    MmTelFeature.MmTelCapabilities.CAPABILITY_TYPE_VIDEO,
                    ImsRegistrationImplBase.REGISTRATION_TECH_LTE);
        } else {
            request.addCapabilitiesToDisableForTech(
                    MmTelFeature.MmTelCapabilities.CAPABILITY_TYPE_VIDEO,
                    ImsRegistrationImplBase.REGISTRATION_TECH_LTE);
        }
    }

    /**
     * Update WFC config
     */
    private void updateWfcFeatureAndProvisionedValues(CapabilityChangeRequest request) {
        TelephonyManager tm = new TelephonyManager(mContext, getSubId());
        boolean isNetworkRoaming = tm.isNetworkRoaming();
        boolean available = isWfcEnabledByPlatform();
        boolean enabled = isWfcEnabledByUser();
        boolean isProvisioned = isWfcProvisionedOnDevice();
        int mode = getWfcMode(isNetworkRoaming);
        boolean roaming = isWfcRoamingEnabledByUser();
        boolean isFeatureOn = available && enabled && isProvisioned;

        log("updateWfcFeatureAndProvisionedValues: available = " + available
                + ", enabled = " + enabled
                + ", mode = " + mode
                + ", isNetworkRoaming = " + isNetworkRoaming
                + ", provisioned = " + isProvisioned
                + ", roaming = " + roaming
                + ", isFeatureOn = " + isFeatureOn);

        if (isFeatureOn) {
            request.addCapabilitiesToEnableForTech(
                    MmTelFeature.MmTelCapabilities.CAPABILITY_TYPE_VOICE,
                    ImsRegistrationImplBase.REGISTRATION_TECH_IWLAN);
        } else {
            request.addCapabilitiesToDisableForTech(
                    MmTelFeature.MmTelCapabilities.CAPABILITY_TYPE_VOICE,
                    ImsRegistrationImplBase.REGISTRATION_TECH_IWLAN);
        }

        if (!isFeatureOn) {
            mode = ImsMmTelManager.WIFI_MODE_CELLULAR_PREFERRED;
            roaming = false;
        }
        setWfcModeInternal(mode);
        setWfcRoamingSettingInternal(roaming);
    }

    /**
     * Update Cross SIM config
     */
    private void updateCrossSimFeatureAndProvisionedValues(CapabilityChangeRequest request) {
        if (isCrossSimCallingEnabled()) {
            request.addCapabilitiesToEnableForTech(
                    MmTelFeature.MmTelCapabilities.CAPABILITY_TYPE_VOICE,
                    ImsRegistrationImplBase.REGISTRATION_TECH_CROSS_SIM);
        } else {
            request.addCapabilitiesToDisableForTech(
                    MmTelFeature.MmTelCapabilities.CAPABILITY_TYPE_VOICE,
                    ImsRegistrationImplBase.REGISTRATION_TECH_CROSS_SIM);
        }
    }


    private void updateUtFeatureValue(CapabilityChangeRequest request) {
        boolean isCarrierSupported = isSuppServicesOverUtEnabledByPlatform();
        boolean requiresProvisioning = getBooleanCarrierConfig(
                CarrierConfigManager.KEY_CARRIER_UT_PROVISIONING_REQUIRED_BOOL);
        // Count as "provisioned" if we do not require provisioning.
        boolean isProvisioned = true;
        if (requiresProvisioning) {
            ITelephony telephony = getITelephony();
            // Only track UT over LTE, since we do not differentiate between UT over LTE and IWLAN
            // currently.
            try {
                if (telephony != null) {
                    isProvisioned = telephony.isMmTelCapabilityProvisionedInCache(getSubId(),
                            MmTelFeature.MmTelCapabilities.CAPABILITY_TYPE_UT,
                            ImsRegistrationImplBase.REGISTRATION_TECH_LTE);
                }
            } catch (RemoteException e) {
                loge("updateUtFeatureValue: couldn't reach telephony! returning provisioned");
            }
        }
        boolean isFeatureOn = isCarrierSupported && isProvisioned;

        log("updateUtFeatureValue: available = " + isCarrierSupported
                + ", isProvisioned = " + isProvisioned
                + ", enabled = " + isFeatureOn);

        if (isFeatureOn) {
            request.addCapabilitiesToEnableForTech(
                    MmTelFeature.MmTelCapabilities.CAPABILITY_TYPE_UT,
                    ImsRegistrationImplBase.REGISTRATION_TECH_LTE);
        } else {
            request.addCapabilitiesToDisableForTech(
                    MmTelFeature.MmTelCapabilities.CAPABILITY_TYPE_UT,
                    ImsRegistrationImplBase.REGISTRATION_TECH_LTE);
        }
    }

    /**
     * Update call composer capability
     */
    private void updateCallComposerFeatureValue(CapabilityChangeRequest request) {
        boolean isUserSetEnabled = isCallComposerEnabledByUser();
        boolean isCarrierConfigEnabled = getBooleanCarrierConfig(
                CarrierConfigManager.KEY_SUPPORTS_CALL_COMPOSER_BOOL);

        boolean isFeatureOn = isUserSetEnabled && isCarrierConfigEnabled;

        log("updateCallComposerFeatureValue: isUserSetEnabled = " + isUserSetEnabled
                + ", isCarrierConfigEnabled = " + isCarrierConfigEnabled
                        + ", isFeatureOn = " + isFeatureOn);

        if (isFeatureOn) {
            request.addCapabilitiesToEnableForTech(
                    MmTelFeature.MmTelCapabilities.CAPABILITY_TYPE_CALL_COMPOSER,
                            ImsRegistrationImplBase.REGISTRATION_TECH_LTE);
        } else {
            request.addCapabilitiesToDisableForTech(
                    MmTelFeature.MmTelCapabilities.CAPABILITY_TYPE_CALL_COMPOSER,
                            ImsRegistrationImplBase.REGISTRATION_TECH_LTE);
        }
    }

    /**
     * Do NOT use this directly, instead use {@link #getInstance(Context, int)}.
     */
    private ImsManager(Context context, int phoneId) {
        mContext = context;
        mPhoneId = phoneId;
        mSubscriptionManagerProxy = new DefaultSubscriptionManagerProxy(context);
        mConfigManager = (CarrierConfigManager) context.getSystemService(
                Context.CARRIER_CONFIG_SERVICE);
        mExecutor = new LazyExecutor();
        mBinderCache = new BinderCacheManager<>(ImsManager::getITelephonyInterface);
        // Start off with an empty MmTelFeatureConnection, which will be replaced one an
        // ImsService is available (ImsManager expects a non-null FeatureConnection)
        associate(null /*container*/);
    }

    /**
     * Used for testing only to inject dependencies.
     */
    @VisibleForTesting
    public ImsManager(Context context, int phoneId, MmTelFeatureConnectionFactory factory,
            SubscriptionManagerProxy proxy) {
        mContext = context;
        mPhoneId = phoneId;
        mMmTelFeatureConnectionFactory = factory;
        mSubscriptionManagerProxy = proxy;
        mConfigManager = (CarrierConfigManager) context.getSystemService(
                Context.CARRIER_CONFIG_SERVICE);
        // Do not multithread tests
        mExecutor = Runnable::run;
        mBinderCache = new BinderCacheManager<>(ImsManager::getITelephonyInterface);
        // MmTelFeatureConnection should be replaced for tests with mMmTelFeatureConnectionFactory.
        associate(null /*container*/);
    }

    /*
     * Returns a flag indicating whether the IMS service is available.
     */
    public boolean isServiceAvailable() {
        return mMmTelConnectionRef.get().isBinderAlive();
    }

    /*
     * Returns a flag indicating whether the IMS service is ready to send requests to lower layers.
     */
    public boolean isServiceReady() {
        return mMmTelConnectionRef.get().isBinderReady();
    }

    public void setConfigListener(ImsConfigListener listener) {
        mImsConfigListener = listener;
    }

    /**
     * Opens the IMS service for making calls and/or receiving generic IMS calls as well as
     * register listeners for ECBM, Multiendpoint, and UT if the ImsService supports it.
     * <p>
     * The caller may make subsequent calls through {@link #makeCall}.
     * The IMS service will register the device to the operator's network with the credentials
     * (from ISIM) periodically in order to receive calls from the operator's network.
     * When the IMS service receives a new call, it will call
     * {@link MmTelFeature.Listener#onIncomingCall}
     * @param listener A {@link MmTelFeature.Listener}, which is the interface the
     * {@link MmTelFeature} uses to notify the framework of updates.
     * @param ecbmListener Listener used for ECBM indications.
     * @param multiEndpointListener Listener used for multiEndpoint indications.
     * @throws NullPointerException if {@code listener} is null
     * @throws ImsException if calling the IMS service results in an error
     */
    public void open(MmTelFeature.Listener listener, ImsEcbmStateListener ecbmListener,
            ImsExternalCallStateListener multiEndpointListener) throws ImsException {
        MmTelFeatureConnection c = getOrThrowExceptionIfServiceUnavailable();

        if (listener == null) {
            throw new NullPointerException("listener can't be null");
        }

        try {
            c.openConnection(listener, ecbmListener, multiEndpointListener);
        } catch (RemoteException e) {
            throw new ImsException("open()", e, ImsReasonInfo.CODE_LOCAL_IMS_SERVICE_DOWN);
        }
    }

    /**
     * Adds registration listener to the IMS service.
     *
     * @param serviceClass a service class specified in {@link ImsServiceClass}
     *      For VoLTE service, it MUST be a {@link ImsServiceClass#MMTEL}.
     * @param listener To listen to IMS registration events; It cannot be null
     * @throws NullPointerException if {@code listener} is null
     * @throws ImsException if calling the IMS service results in an error
     *
     * @deprecated Use {@link #addRegistrationListener(ImsConnectionStateListener)} instead.
     */
    public void addRegistrationListener(int serviceClass, ImsConnectionStateListener listener)
            throws ImsException {
        addRegistrationListener(listener);
    }

    /**
     * Adds registration listener to the IMS service.
     *
     * @param listener To listen to IMS registration events; It cannot be null
     * @throws NullPointerException if {@code listener} is null
     * @throws ImsException if calling the IMS service results in an error
     * @deprecated use {@link #addRegistrationCallback(RegistrationManager.RegistrationCallback,
     * Executor)} instead.
     */
    public void addRegistrationListener(ImsConnectionStateListener listener) throws ImsException {
        if (listener == null) {
            throw new NullPointerException("listener can't be null");
        }
        addRegistrationCallback(listener, getImsThreadExecutor());
        // connect the ImsConnectionStateListener to the new CapabilityCallback.
        addCapabilitiesCallback(new ImsMmTelManager.CapabilityCallback() {
            @Override
            public void onCapabilitiesStatusChanged(
                    MmTelFeature.MmTelCapabilities capabilities) {
                listener.onFeatureCapabilityChangedAdapter(getRegistrationTech(), capabilities);
            }
        }, getImsThreadExecutor());
        log("Registration Callback registered.");
    }

    /**
     * Adds a callback that gets called when IMS registration has changed for the slot ID
     * associated with this ImsManager.
     * @param callback A {@link RegistrationManager.RegistrationCallback} that will notify the
     *                 caller when IMS registration status has changed.
     * @param executor The Executor that the callback should be called on.
     * @throws ImsException when the ImsService connection is not available.
     */
    public void addRegistrationCallback(RegistrationManager.RegistrationCallback callback,
            Executor executor)
            throws ImsException {
        if (callback == null) {
            throw new NullPointerException("registration callback can't be null");
        }

        try {
            callback.setExecutor(executor);
            mMmTelConnectionRef.get().addRegistrationCallback(callback.getBinder());
            log("Registration Callback registered.");
            // Only record if there isn't a RemoteException.
        } catch (IllegalStateException e) {
            throw new ImsException("addRegistrationCallback(IRIB)", e,
                    ImsReasonInfo.CODE_LOCAL_IMS_SERVICE_DOWN);
        }
    }

    /**
     * Removes a previously added registration callback that was added via
     * {@link #addRegistrationCallback(RegistrationManager.RegistrationCallback, Executor)} .
     * @param callback A {@link RegistrationManager.RegistrationCallback} that was previously added.
     */
    public void removeRegistrationListener(RegistrationManager.RegistrationCallback callback) {
        if (callback == null) {
            throw new NullPointerException("registration callback can't be null");
        }
        mMmTelConnectionRef.get().removeRegistrationCallback(callback.getBinder());
        log("Registration callback removed.");
    }

    /**
     * Adds a callback that gets called when IMS registration has changed for a specific
     * subscription.
     *
     * @param callback A {@link RegistrationManager.RegistrationCallback} that will notify the
     *                 caller when IMS registration status has changed.
     * @param subId The subscription ID to register this registration callback for.
     * @throws RemoteException when the ImsService connection is not available.
     */
    public void addRegistrationCallbackForSubscription(IImsRegistrationCallback callback, int subId)
            throws RemoteException {
        if (callback == null) {
            throw new IllegalArgumentException("registration callback can't be null");
        }
        mMmTelConnectionRef.get().addRegistrationCallbackForSubscription(callback, subId);
        log("Registration Callback registered.");
        // Only record if there isn't a RemoteException.
    }

    /**
     * Removes a previously registered {@link RegistrationManager.RegistrationCallback} callback
     * that is associated with a specific subscription.
     */
    public void removeRegistrationCallbackForSubscription(IImsRegistrationCallback callback,
            int subId) {
        if (callback == null) {
            throw new IllegalArgumentException("registration callback can't be null");
        }
        mMmTelConnectionRef.get().removeRegistrationCallbackForSubscription(callback, subId);
    }

    /**
     * Adds a callback that gets called when MMTel capability status has changed, for example when
     * Voice over IMS or VT over IMS is not available currently.
     * @param callback A {@link ImsMmTelManager.CapabilityCallback} that will notify the caller when
     *                 MMTel capability status has changed.
     * @param executor The Executor that the callback should be called on.
     * @throws ImsException when the ImsService connection is not available.
     */
    public void addCapabilitiesCallback(ImsMmTelManager.CapabilityCallback callback,
            Executor executor) throws ImsException {
        if (callback == null) {
            throw new NullPointerException("capabilities callback can't be null");
        }

        MmTelFeatureConnection c = getOrThrowExceptionIfServiceUnavailable();
        try {
            callback.setExecutor(executor);
            c.addCapabilityCallback(callback.getBinder());
            log("Capability Callback registered.");
            // Only record if there isn't a RemoteException.
        } catch (IllegalStateException e) {
            throw new ImsException("addCapabilitiesCallback(IF)", e,
                    ImsReasonInfo.CODE_LOCAL_IMS_SERVICE_DOWN);
        }
    }

    /**
     * Removes a previously registered {@link ImsMmTelManager.CapabilityCallback} callback.
     */
    public void removeCapabilitiesCallback(ImsMmTelManager.CapabilityCallback callback) {
        if (callback == null) {
            throw new NullPointerException("capabilities callback can't be null");
        }

        try {
            MmTelFeatureConnection c = getOrThrowExceptionIfServiceUnavailable();
            c.removeCapabilityCallback(callback.getBinder());
        } catch (ImsException e) {
            log("Exception removing Capability , exception=" + e);
        }
    }

    /**
     * Adds a callback that gets called when IMS capabilities have changed for a specified
     * subscription.
     * @param callback A {@link ImsMmTelManager.CapabilityCallback} that will notify the caller
     *                 when the IMS Capabilities have changed.
     * @param subId The subscription that is associated with the callback.
     * @throws RemoteException when the ImsService connection is not available.
     */
    public void addCapabilitiesCallbackForSubscription(IImsCapabilityCallback callback, int subId)
            throws RemoteException {
        if (callback == null) {
            throw new IllegalArgumentException("registration callback can't be null");
        }
        mMmTelConnectionRef.get().addCapabilityCallbackForSubscription(callback, subId);
        log("Capability Callback registered for subscription.");
    }

    /**
     * Removes a previously registered {@link ImsMmTelManager.CapabilityCallback} that was
     * associated with a specific subscription.
     */
    public void removeCapabilitiesCallbackForSubscription(IImsCapabilityCallback callback,
            int subId) {
        if (callback == null) {
            throw new IllegalArgumentException("capabilities callback can't be null");
        }
        mMmTelConnectionRef.get().removeCapabilityCallbackForSubscription(callback, subId);
    }

    /**
     * Removes the registration listener from the IMS service.
     *
     * @param listener Previously registered listener that will be removed. Can not be null.
     * @throws NullPointerException if {@code listener} is null
     * @throws ImsException if calling the IMS service results in an error
     * instead.
     */
    public void removeRegistrationListener(ImsConnectionStateListener listener)
            throws ImsException {
        if (listener == null) {
            throw new NullPointerException("listener can't be null");
        }

        MmTelFeatureConnection c = getOrThrowExceptionIfServiceUnavailable();
        c.removeRegistrationCallback(listener.getBinder());
        log("Registration Callback/Listener registered.");
        // Only record if there isn't a RemoteException.
    }

    /**
     * Adds a callback that gets called when Provisioning has changed for a specified subscription.
     * @param callback A {@link ProvisioningManager.Callback} that will notify the caller when
     *                 provisioning has changed.
     * @param subId The subscription that is associated with the callback.
     * @throws IllegalStateException when the {@link ImsService} connection is not available.
     * @throws IllegalArgumentException when the {@link IImsConfigCallback} argument is null.
     */
    public void addProvisioningCallbackForSubscription(IImsConfigCallback callback, int subId) {
        if (callback == null) {
            throw new IllegalArgumentException("provisioning callback can't be null");
        }

        mMmTelConnectionRef.get().addProvisioningCallbackForSubscription(callback, subId);
        log("Capability Callback registered for subscription.");
    }

    /**
     * Removes a previously registered {@link ProvisioningManager.Callback} that was associated with
     * a specific subscription.
     * @throws IllegalStateException when the {@link ImsService} connection is not available.
     * @throws IllegalArgumentException when the {@link IImsConfigCallback} argument is null.
     */
    public void removeProvisioningCallbackForSubscription(IImsConfigCallback callback, int subId) {
        if (callback == null) {
            throw new IllegalArgumentException("provisioning callback can't be null");
        }

        mMmTelConnectionRef.get().removeProvisioningCallbackForSubscription(callback, subId);
    }

    public @ImsRegistrationImplBase.ImsRegistrationTech int getRegistrationTech() {
        try {
            return mMmTelConnectionRef.get().getRegistrationTech();
        } catch (RemoteException e) {
            logw("getRegistrationTech: no connection to ImsService.");
            return ImsRegistrationImplBase.REGISTRATION_TECH_NONE;
        }
    }

    public void getRegistrationTech(Consumer<Integer> callback) {
        getImsThreadExecutor().execute(() -> {
            try {
                int tech = mMmTelConnectionRef.get().getRegistrationTech();
                callback.accept(tech);
            } catch (RemoteException e) {
                logw("getRegistrationTech(C): no connection to ImsService.");
                callback.accept(ImsRegistrationImplBase.REGISTRATION_TECH_NONE);
            }
        });
    }

    /**
     * Closes the connection opened in {@link #open} and removes the associated listeners.
     */
    public void close() {
        mMmTelConnectionRef.get().closeConnection();
    }

    /**
     * Create or get the existing configuration interface to provision / withdraw the supplementary
     * service settings.
     * <p>
     * There can only be one connection to the UT interface, so this may only be called by one
     * ImsManager instance. Otherwise, an IllegalStateException will be thrown.
     *
     * @return the Ut interface instance
     * @throws ImsException if getting the Ut interface results in an error
     */
    public ImsUtInterface createOrGetSupplementaryServiceConfiguration() throws ImsException {
        ImsUt iUt;
        MmTelFeatureConnection c = getOrThrowExceptionIfServiceUnavailable();
        try {
            iUt = c.createOrGetUtInterface();
            if (iUt == null) {
                throw new ImsException("getSupplementaryServiceConfiguration()",
                        ImsReasonInfo.CODE_UT_NOT_SUPPORTED);
            }
        } catch (RemoteException e) {
            throw new ImsException("getSupplementaryServiceConfiguration()", e,
                    ImsReasonInfo.CODE_LOCAL_IMS_SERVICE_DOWN);
        }
        return iUt;
    }

    /**
     * Creates a {@link ImsCallProfile} from the service capabilities & IMS registration state.
     *
     * @param serviceType a service type that is specified in {@link ImsCallProfile}
     *        {@link ImsCallProfile#SERVICE_TYPE_NONE}
     *        {@link ImsCallProfile#SERVICE_TYPE_NORMAL}
     *        {@link ImsCallProfile#SERVICE_TYPE_EMERGENCY}
     * @param callType a call type that is specified in {@link ImsCallProfile}
     *        {@link ImsCallProfile#CALL_TYPE_VOICE}
     *        {@link ImsCallProfile#CALL_TYPE_VT}
     *        {@link ImsCallProfile#CALL_TYPE_VT_TX}
     *        {@link ImsCallProfile#CALL_TYPE_VT_RX}
     *        {@link ImsCallProfile#CALL_TYPE_VT_NODIR}
     *        {@link ImsCallProfile#CALL_TYPE_VS}
     *        {@link ImsCallProfile#CALL_TYPE_VS_TX}
     *        {@link ImsCallProfile#CALL_TYPE_VS_RX}
     * @return a {@link ImsCallProfile} object
     * @throws ImsException if calling the IMS service results in an error
     */
    public ImsCallProfile createCallProfile(int serviceType, int callType) throws ImsException {
        MmTelFeatureConnection c = getOrThrowExceptionIfServiceUnavailable();

        try {
            return c.createCallProfile(serviceType, callType);
        } catch (RemoteException e) {
            throw new ImsException("createCallProfile()", e,
                    ImsReasonInfo.CODE_LOCAL_IMS_SERVICE_DOWN);
        }
    }

    /**
     * Informs the {@link ImsService} of the {@link RtpHeaderExtensionType}s which the framework
     * intends to use for incoming and outgoing calls.
     * <p>
     * See {@link RtpHeaderExtensionType} for more information.
     * @param types The RTP header extension types to use for incoming and outgoing calls, or
     *              empty list if none defined.
     * @throws ImsException
     */
    public void setOfferedRtpHeaderExtensionTypes(@NonNull Set<RtpHeaderExtensionType> types)
            throws ImsException {
        MmTelFeatureConnection c = getOrThrowExceptionIfServiceUnavailable();

        try {
            c.changeOfferedRtpHeaderExtensionTypes(types);
        } catch (RemoteException e) {
            throw new ImsException("setOfferedRtpHeaderExtensionTypes()", e,
                    ImsReasonInfo.CODE_LOCAL_IMS_SERVICE_DOWN);
        }
    }

    /**
     * Creates a {@link ImsCall} to make a call.
     *
     * @param profile a call profile to make the call
     *      (it contains service type, call type, media information, etc.)
     * @param callees participants to invite the conference call
     * @param listener listen to the call events from {@link ImsCall}
     * @return a {@link ImsCall} object
     * @throws ImsException if calling the IMS service results in an error
     */
    public ImsCall makeCall(ImsCallProfile profile, String[] callees,
            ImsCall.Listener listener) throws ImsException {
        if (DBG) {
            log("makeCall :: profile=" + profile);
        }

        // Check we are still alive
        getOrThrowExceptionIfServiceUnavailable();

        ImsCall call = new ImsCall(mContext, profile);

        call.setListener(listener);
        ImsCallSession session = createCallSession(profile);

        if ((callees != null) && (callees.length == 1) && !(session.isMultiparty())) {
            call.start(session, callees[0]);
        } else {
            call.start(session, callees);
        }

        return call;
    }

    /**
     * Creates a {@link ImsCall} to take an incoming call.
     *
     * @param listener to listen to the call events from {@link ImsCall}
     * @return a {@link ImsCall} object
     * @throws ImsException if calling the IMS service results in an error
     */
    public ImsCall takeCall(IImsCallSession session, ImsCall.Listener listener)
            throws ImsException {
        // Check we are still alive
        getOrThrowExceptionIfServiceUnavailable();
        try {
            if (session == null) {
                throw new ImsException("No pending session for the call",
                        ImsReasonInfo.CODE_LOCAL_NO_PENDING_CALL);
            }

            ImsCall call = new ImsCall(mContext, session.getCallProfile());

            call.attachSession(new ImsCallSession(session));
            call.setListener(listener);

            return call;
        } catch (Throwable t) {
            loge("takeCall caught: ", t);
            throw new ImsException("takeCall()", t, ImsReasonInfo.CODE_UNSPECIFIED);
        }
    }

    /**
     * Gets the config interface to get/set service/capability parameters.
     *
     * @return the ImsConfig instance.
     * @throws ImsException if getting the setting interface results in an error.
     */
    @UnsupportedAppUsage
    public ImsConfig getConfigInterface() throws ImsException {
        MmTelFeatureConnection c = getOrThrowExceptionIfServiceUnavailable();

        IImsConfig config = c.getConfig();
        if (config == null) {
            throw new ImsException("getConfigInterface()",
                    ImsReasonInfo.CODE_LOCAL_SERVICE_UNAVAILABLE);
        }
        return new ImsConfig(config);
    }

    public void changeMmTelCapability(
            @MmTelFeature.MmTelCapabilities.MmTelCapability int capability,
            @ImsRegistrationImplBase.ImsRegistrationTech int radioTech,
            boolean isEnabled) throws ImsException {

        CapabilityChangeRequest request = new CapabilityChangeRequest();
        if (isEnabled) {
            request.addCapabilitiesToEnableForTech(capability, radioTech);
        } else {
            request.addCapabilitiesToDisableForTech(capability, radioTech);
        }
        changeMmTelCapability(request);
    }

    public void changeMmTelCapability(CapabilityChangeRequest r) throws ImsException {
        MmTelFeatureConnection c = getOrThrowExceptionIfServiceUnavailable();
        try {
            logi("changeMmTelCapability: changing capabilities for sub: " + getSubId()
                    + ", request: " + r);
            c.changeEnabledCapabilities(r, null);
            if (mImsConfigListener == null) {
                return;
            }
            for (CapabilityChangeRequest.CapabilityPair enabledCaps : r.getCapabilitiesToEnable()) {
                mImsConfigListener.onSetFeatureResponse(enabledCaps.getCapability(),
                        enabledCaps.getRadioTech(),
                        ProvisioningManager.PROVISIONING_VALUE_ENABLED, -1);
            }
            for (CapabilityChangeRequest.CapabilityPair disabledCaps :
                    r.getCapabilitiesToDisable()) {
                mImsConfigListener.onSetFeatureResponse(disabledCaps.getCapability(),
                        disabledCaps.getRadioTech(),
                        ProvisioningManager.PROVISIONING_VALUE_DISABLED, -1);
            }
        } catch (RemoteException e) {
            throw new ImsException("changeMmTelCapability(CCR)", e,
                    ImsReasonInfo.CODE_LOCAL_IMS_SERVICE_DOWN);
        }
    }

    public boolean updateRttConfigValue() {
        // If there's no active sub anywhere on the device, enable RTT on the modem so that
        // the device can make an emergency call.

        boolean isActiveSubscriptionPresent = isActiveSubscriptionPresent();
        boolean isCarrierSupported =
                getBooleanCarrierConfig(CarrierConfigManager.KEY_RTT_SUPPORTED_BOOL)
                || !isActiveSubscriptionPresent;

        int defaultRttMode =
                getIntCarrierConfig(CarrierConfigManager.KEY_DEFAULT_RTT_MODE_INT);
        int rttMode = Settings.Secure.getInt(mContext.getContentResolver(),
<<<<<<< HEAD
                Settings.Secure.RTT_CALLING_MODE + convertRttPhoneId(mPhoneId), defaultRttMode);
=======
                Settings.Secure.RTT_CALLING_MODE, defaultRttMode);
>>>>>>> 900d7a8a
        logi("defaultRttMode = " + defaultRttMode + " rttMode = " + rttMode);
        boolean isRttAlwaysOnCarrierConfig = getBooleanCarrierConfig(
                CarrierConfigManager.KEY_IGNORE_RTT_MODE_SETTING_BOOL);
        if (isRttAlwaysOnCarrierConfig && rttMode == defaultRttMode) {
            Settings.Secure.putInt(mContext.getContentResolver(),
<<<<<<< HEAD
                    Settings.Secure.RTT_CALLING_MODE + convertRttPhoneId(mPhoneId),
                    defaultRttMode);
            Settings.Global.putInt(mContext.getContentResolver(),
                    "qti.settings.rtt_operation" + convertRttPhoneId(mPhoneId),
                    1 /* RTT_AUTOMATIC_MODE */);
        }
        boolean isRttUiSettingEnabled = Settings.Secure.getInt(mContext.getContentResolver(),
                Settings.Secure.RTT_CALLING_MODE + convertRttPhoneId(mPhoneId), 0) != 0;
=======
                    Settings.Secure.RTT_CALLING_MODE, defaultRttMode);
        }

        boolean isRttUiSettingEnabled = Settings.Secure.getInt(mContext.getContentResolver(),
                Settings.Secure.RTT_CALLING_MODE, 0) != 0;
>>>>>>> 900d7a8a

        boolean shouldImsRttBeOn = isRttUiSettingEnabled || isRttAlwaysOnCarrierConfig;
        logi("update RTT: settings value: " + isRttUiSettingEnabled + " always-on carrierconfig: "
                + isRttAlwaysOnCarrierConfig
                + "isActiveSubscriptionPresent: " + isActiveSubscriptionPresent);

        if (isCarrierSupported) {
            setRttConfig(shouldImsRttBeOn);
        } else {
            setRttConfig(false);
        }
        return isCarrierSupported && shouldImsRttBeOn;
    }

    private void setRttConfig(boolean enabled) {
        final int value = enabled ? ProvisioningManager.PROVISIONING_VALUE_ENABLED :
                ProvisioningManager.PROVISIONING_VALUE_DISABLED;
        getImsThreadExecutor().execute(() -> {
            try {
                logi("Setting RTT enabled to " + enabled);
                getConfigInterface().setProvisionedValue(
                        ImsConfig.ConfigConstants.RTT_SETTING_ENABLED, value);
            } catch (ImsException e) {
                loge("Unable to set RTT value enabled to " + enabled + ": " + e);
            }
        });
    }

    private static String convertRttPhoneId(int phoneId) {
        return phoneId != 0 ? Integer.toString(phoneId) : "";
    }

    public boolean queryMmTelCapability(
            @MmTelFeature.MmTelCapabilities.MmTelCapability int capability,
            @ImsRegistrationImplBase.ImsRegistrationTech int radioTech) throws ImsException {
        MmTelFeatureConnection c = getOrThrowExceptionIfServiceUnavailable();

        BlockingQueue<Boolean> result = new LinkedBlockingDeque<>(1);

        try {
            c.queryEnabledCapabilities(capability, radioTech, new IImsCapabilityCallback.Stub() {
                        @Override
                        public void onQueryCapabilityConfiguration(int resCap, int resTech,
                                boolean enabled) {
                            if (resCap == capability && resTech == radioTech) {
                                result.offer(enabled);
                            }
                        }

                        @Override
                        public void onChangeCapabilityConfigurationError(int capability,
                                int radioTech, int reason) {

                        }

                        @Override
                        public void onCapabilitiesStatusChanged(int config) {

                        }
                    });
        } catch (RemoteException e) {
            throw new ImsException("queryMmTelCapability()", e,
                    ImsReasonInfo.CODE_LOCAL_IMS_SERVICE_DOWN);
        }

        try {
            return result.poll(RESPONSE_WAIT_TIME_MS, TimeUnit.MILLISECONDS);
        } catch (InterruptedException e) {
            logw("queryMmTelCapability: interrupted while waiting for response");
        }
        return false;
    }

    public boolean queryMmTelCapabilityStatus(
            @MmTelFeature.MmTelCapabilities.MmTelCapability int capability,
            @ImsRegistrationImplBase.ImsRegistrationTech int radioTech) throws ImsException {
        MmTelFeatureConnection c = getOrThrowExceptionIfServiceUnavailable();

        if (getRegistrationTech() != radioTech)
            return false;

        try {

            MmTelFeature.MmTelCapabilities capabilities =
                    c.queryCapabilityStatus();

            return capabilities.isCapable(capability);
        } catch (RemoteException e) {
            throw new ImsException("queryMmTelCapabilityStatus()", e,
                    ImsReasonInfo.CODE_LOCAL_IMS_SERVICE_DOWN);
        }
    }

    public void setRttEnabled(boolean enabled) {
        try {
            if (enabled) {
                setEnhanced4gLteModeSetting(enabled);
            } else {
                setAdvanced4GMode(enabled || isEnhanced4gLteModeSettingEnabledByUser());
            }
            setRttConfig(enabled);
        } catch (ImsException e) {
            loge("Unable to set RTT enabled to " + enabled + ": " + e);
        }
    }

    /**
     * Set the TTY mode. This is the actual tty mode (varies depending on peripheral status)
     */
    public void setTtyMode(int ttyMode) throws ImsException {
        if (!getBooleanCarrierConfig(
                CarrierConfigManager.KEY_CARRIER_VOLTE_TTY_SUPPORTED_BOOL)) {
            setAdvanced4GMode((ttyMode == TelecomManager.TTY_MODE_OFF) &&
                    isEnhanced4gLteModeSettingEnabledByUser());
        }
    }

    /**
     * Sets the UI TTY mode. This is the preferred TTY mode that the user sets in the call
     * settings screen.
     * @param uiTtyMode TTY Mode, valid options are:
     *         - {@link com.android.internal.telephony.Phone#TTY_MODE_OFF}
     *         - {@link com.android.internal.telephony.Phone#TTY_MODE_FULL}
     *         - {@link com.android.internal.telephony.Phone#TTY_MODE_HCO}
     *         - {@link com.android.internal.telephony.Phone#TTY_MODE_VCO}
     * @param onComplete A Message that will be called by the ImsService when it has completed this
     *           operation or null if not waiting for an async response. The Message must contain a
     *           valid {@link Message#replyTo} {@link android.os.Messenger}, since it will be passed
     *           through Binder to another process.
     */
    public void setUiTTYMode(Context context, int uiTtyMode, Message onComplete)
            throws ImsException {

        MmTelFeatureConnection c = getOrThrowExceptionIfServiceUnavailable();
        try {
            c.setUiTTYMode(uiTtyMode, onComplete);
        } catch (RemoteException e) {
            throw new ImsException("setTTYMode()", e,
                    ImsReasonInfo.CODE_LOCAL_IMS_SERVICE_DOWN);
        }
    }

    public int getImsServiceState() throws ImsException {
        MmTelFeatureConnection c = getOrThrowExceptionIfServiceUnavailable();
        return c.getFeatureState();
    }

    @Override
    public void updateFeatureState(int state) {
        mMmTelConnectionRef.get().updateFeatureState(state);
    }

    @Override
    public void updateFeatureCapabilities(long capabilities) {
        mMmTelConnectionRef.get().updateFeatureCapabilities(capabilities);
    }

    public void getImsServiceState(Consumer<Integer> result) {
        getImsThreadExecutor().execute(() -> {
            try {
                result.accept(getImsServiceState());
            } catch (ImsException e) {
                // In the case that the ImsService is not available, report unavailable.
                result.accept(ImsFeature.STATE_UNAVAILABLE);
            }
        });
    }

    /**
     * @return An Executor that should be used to execute potentially long-running operations.
     */
    private Executor getImsThreadExecutor() {
        return mExecutor;
    }

    /**
     * Get the boolean config from carrier config manager.
     *
     * @param key config key defined in CarrierConfigManager
     * @return boolean value of corresponding key.
     */
    private boolean getBooleanCarrierConfig(String key) {
        PersistableBundle b = null;
        if (mConfigManager != null) {
            // If an invalid subId is used, this bundle will contain default values.
            b = mConfigManager.getConfigForSubId(getSubId());
        }
        if (b != null) {
            return b.getBoolean(key);
        } else {
            // Return static default defined in CarrierConfigManager.
            return CarrierConfigManager.getDefaultConfig().getBoolean(key);
        }
    }

    /**
     * Get the int config from carrier config manager.
     *
     * @param key config key defined in CarrierConfigManager
     * @return integer value of corresponding key.
     */
    private int getIntCarrierConfig(String key) {
        PersistableBundle b = null;
        if (mConfigManager != null) {
            // If an invalid subId is used, this bundle will contain default values.
            b = mConfigManager.getConfigForSubId(getSubId());
        }
        if (b != null) {
            return b.getInt(key);
        } else {
            // Return static default defined in CarrierConfigManager.
            return CarrierConfigManager.getDefaultConfig().getInt(key);
        }
    }

    /**
     * Checks to see if the ImsService Binder is connected. If it is not, we try to create the
     * connection again.
     */
    private MmTelFeatureConnection getOrThrowExceptionIfServiceUnavailable()
            throws ImsException {
        if (!isImsSupportedOnDevice(mContext)) {
            throw new ImsException("IMS not supported on device.",
                    ImsReasonInfo.CODE_LOCAL_IMS_NOT_SUPPORTED_ON_DEVICE);
        }
        MmTelFeatureConnection c = mMmTelConnectionRef.get();
        if (c == null || !c.isBinderAlive()) {
            throw new ImsException("Service is unavailable",
                    ImsReasonInfo.CODE_LOCAL_IMS_SERVICE_DOWN);
        }
        return c;
    }

    @Override
    public void registerFeatureCallback(int slotId, IImsServiceFeatureCallback cb) {
        try {
            ITelephony telephony = mBinderCache.listenOnBinder(cb, () -> {
                try {
                    cb.imsFeatureRemoved(
                            FeatureConnector.UNAVAILABLE_REASON_SERVER_UNAVAILABLE);
                } catch (RemoteException ignore) {} // This is local.
            });

            if (telephony != null) {
                telephony.registerMmTelFeatureCallback(slotId, cb);
            } else {
                cb.imsFeatureRemoved(FeatureConnector.UNAVAILABLE_REASON_SERVER_UNAVAILABLE);
            }
        } catch (ServiceSpecificException e) {
            try {
                switch (e.errorCode) {
                    case android.telephony.ims.ImsException.CODE_ERROR_UNSUPPORTED_OPERATION:
                        cb.imsFeatureRemoved(FeatureConnector.UNAVAILABLE_REASON_IMS_UNSUPPORTED);
                        break;
                    default: {
                        cb.imsFeatureRemoved(
                                FeatureConnector.UNAVAILABLE_REASON_SERVER_UNAVAILABLE);
                    }
                }
            } catch (RemoteException ignore) {} // Already dead anyway if this happens.
        } catch (RemoteException e) {
            try {
                cb.imsFeatureRemoved(FeatureConnector.UNAVAILABLE_REASON_SERVER_UNAVAILABLE);
            } catch (RemoteException ignore) {} // Already dead if this happens.
        }
    }

    @Override
    public void unregisterFeatureCallback(IImsServiceFeatureCallback cb) {
        try {
            ITelephony telephony = mBinderCache.removeRunnable(cb);
            if (telephony != null) {
                telephony.unregisterImsFeatureCallback(cb);
            }
        } catch (RemoteException e) {
            // This means that telephony died, so do not worry about it.
            loge("unregisterImsFeatureCallback (MMTEL), RemoteException: " + e.getMessage());
        }
    }

    @Override
    public void associate(ImsFeatureContainer c) {
        if (c == null) {
            mMmTelConnectionRef.set(mMmTelFeatureConnectionFactory.create(
                    mContext, mPhoneId, null, null, null, null));
        } else {
            mMmTelConnectionRef.set(mMmTelFeatureConnectionFactory.create(
                    mContext, mPhoneId, IImsMmTelFeature.Stub.asInterface(c.imsFeature),
                    c.imsConfig, c.imsRegistration, c.sipTransport));
        }
    }

    @Override
    public void invalidate() {
        mMmTelConnectionRef.get().onRemovedOrDied();
    }

    private ITelephony getITelephony() {
        return mBinderCache.getBinder();
    }

    private static ITelephony getITelephonyInterface() {
        return ITelephony.Stub.asInterface(
                TelephonyFrameworkInitializer
                        .getTelephonyServiceManager()
                        .getTelephonyServiceRegisterer()
                        .get());
    }

    /**
     * Creates a {@link ImsCallSession} with the specified call profile.
     * Use other methods, if applicable, instead of interacting with
     * {@link ImsCallSession} directly.
     *
     * @param profile a call profile to make the call
     */
    private ImsCallSession createCallSession(ImsCallProfile profile) throws ImsException {
        try {
            MmTelFeatureConnection c = mMmTelConnectionRef.get();
            // Throws an exception if the ImsService Feature is not ready to accept commands.
            return new ImsCallSession(c.createCallSession(profile));
        } catch (RemoteException e) {
            logw("CreateCallSession: Error, remote exception: " + e.getMessage());
            throw new ImsException("createCallSession()", e,
                    ImsReasonInfo.CODE_LOCAL_IMS_SERVICE_DOWN);

        }
    }

    private void log(String s) {
        Rlog.d(TAG + mLogTagPostfix + " [" + mPhoneId + "]", s);
    }

    private void logi(String s) {
        Rlog.i(TAG + mLogTagPostfix + " [" + mPhoneId + "]", s);
    }
    
    private void logw(String s) {
        Rlog.w(TAG + mLogTagPostfix + " [" + mPhoneId + "]", s);
    }

    private void loge(String s) {
        Rlog.e(TAG + mLogTagPostfix + " [" + mPhoneId + "]", s);
    }

    private void loge(String s, Throwable t) {
        Rlog.e(TAG + mLogTagPostfix + " [" + mPhoneId + "]", s, t);
    }

    /**
     * Used for turning on IMS.if its off already
     */
    private void turnOnIms() throws ImsException {
        TelephonyManager tm = (TelephonyManager)
                mContext.getSystemService(Context.TELEPHONY_SERVICE);
        tm.enableIms(mPhoneId);
    }

    private boolean isImsTurnOffAllowed() {
        return isTurnOffImsAllowedByPlatform()
                && (!isWfcEnabledByPlatform()
                || !isWfcEnabledByUser());
    }

    private void setLteFeatureValues(boolean turnOn) {
        log("setLteFeatureValues: " + turnOn);
        CapabilityChangeRequest request = new CapabilityChangeRequest();
        if (turnOn) {
            request.addCapabilitiesToEnableForTech(
                    MmTelFeature.MmTelCapabilities.CAPABILITY_TYPE_VOICE,
                    ImsRegistrationImplBase.REGISTRATION_TECH_LTE);
        } else {
            request.addCapabilitiesToDisableForTech(
                    MmTelFeature.MmTelCapabilities.CAPABILITY_TYPE_VOICE,
                    ImsRegistrationImplBase.REGISTRATION_TECH_LTE);
        }

        if (isVtEnabledByPlatform()) {
            boolean ignoreDataEnabledChanged = getBooleanCarrierConfig(
                    CarrierConfigManager.KEY_IGNORE_DATA_ENABLED_CHANGED_FOR_VIDEO_CALLS);
            boolean enableViLte = turnOn && isVtEnabledByUser() &&
                    (ignoreDataEnabledChanged || isDataEnabled());
            if (enableViLte) {
                request.addCapabilitiesToEnableForTech(
                        MmTelFeature.MmTelCapabilities.CAPABILITY_TYPE_VIDEO,
                        ImsRegistrationImplBase.REGISTRATION_TECH_LTE);
            } else {
                request.addCapabilitiesToDisableForTech(
                        MmTelFeature.MmTelCapabilities.CAPABILITY_TYPE_VIDEO,
                        ImsRegistrationImplBase.REGISTRATION_TECH_LTE);
            }
        }
        try {
            mMmTelConnectionRef.get().changeEnabledCapabilities(request, null);
        } catch (RemoteException e) {
            loge("setLteFeatureValues: Exception: " + e.getMessage());
        }
    }

    private void setAdvanced4GMode(boolean turnOn) throws ImsException {
        // Check we are still alive
        getOrThrowExceptionIfServiceUnavailable();

        // if turnOn: first set feature values then call turnOnIms()
        // if turnOff: only set feature values if IMS turn off is not allowed. If turn off is
        // allowed, first call turnOffIms() then set feature values
        if (turnOn) {
            setLteFeatureValues(turnOn);
            log("setAdvanced4GMode: turnOnIms");
            turnOnIms();
        } else {
            if (isImsTurnOffAllowed()) {
                log("setAdvanced4GMode: turnOffIms");
                turnOffIms();
            }
            setLteFeatureValues(turnOn);
        }
    }

    /**
     * Used for turning off IMS completely in order to make the device CSFB'ed.
     * Once turned off, all calls will be over CS.
     */
    private void turnOffIms() throws ImsException {
        TelephonyManager tm = (TelephonyManager)
                mContext.getSystemService(Context.TELEPHONY_SERVICE);
        tm.disableIms(mPhoneId);
    }

    /**
     * Gets the ECBM interface to request ECBM exit.
     * <p>
     * This should only be called after {@link #open} has been called.
     *
     * @return the ECBM interface instance
     * @throws ImsException if getting the ECBM interface results in an error
     */
    public ImsEcbm getEcbmInterface() throws ImsException {
        MmTelFeatureConnection c = getOrThrowExceptionIfServiceUnavailable();
        ImsEcbm iEcbm = c.getEcbmInterface();

        if (iEcbm == null) {
            throw new ImsException("getEcbmInterface()",
                    ImsReasonInfo.CODE_ECBM_NOT_SUPPORTED);
        }
        return iEcbm;
    }

    public void sendSms(int token, int messageRef, String format, String smsc, boolean isRetry,
            byte[] pdu) throws ImsException {
        try {
            mMmTelConnectionRef.get().sendSms(token, messageRef, format, smsc, isRetry, pdu);
        } catch (RemoteException e) {
            throw new ImsException("sendSms()", e, ImsReasonInfo.CODE_LOCAL_IMS_SERVICE_DOWN);
        }
    }

    public void acknowledgeSms(int token, int messageRef, int result) throws ImsException {
        try {
            mMmTelConnectionRef.get().acknowledgeSms(token, messageRef, result);
        } catch (RemoteException e) {
            throw new ImsException("acknowledgeSms()", e,
                    ImsReasonInfo.CODE_LOCAL_IMS_SERVICE_DOWN);
        }
    }

    public void acknowledgeSmsReport(int token, int messageRef, int result) throws  ImsException{
        try {
            mMmTelConnectionRef.get().acknowledgeSmsReport(token, messageRef, result);
        } catch (RemoteException e) {
            throw new ImsException("acknowledgeSmsReport()", e,
                    ImsReasonInfo.CODE_LOCAL_IMS_SERVICE_DOWN);
        }
    }

    public String getSmsFormat() throws ImsException{
        try {
            return mMmTelConnectionRef.get().getSmsFormat();
        } catch (RemoteException e) {
            throw new ImsException("getSmsFormat()", e,
                    ImsReasonInfo.CODE_LOCAL_IMS_SERVICE_DOWN);
        }
    }

    public void setSmsListener(IImsSmsListener listener) throws ImsException {
        try {
            mMmTelConnectionRef.get().setSmsListener(listener);
        } catch (RemoteException e) {
            throw new ImsException("setSmsListener()", e,
                    ImsReasonInfo.CODE_LOCAL_IMS_SERVICE_DOWN);
        }
    }

    public void onSmsReady() throws ImsException {
        try {
            mMmTelConnectionRef.get().onSmsReady();
        } catch (RemoteException e) {
            throw new ImsException("onSmsReady()", e,
                    ImsReasonInfo.CODE_LOCAL_IMS_SERVICE_DOWN);
        }
    }

    /**
     * Determines whether or not a call with the specified numbers should be placed over IMS or over
     * CSFB.
     * @param isEmergency is at least one call an emergency number.
     * @param numbers A {@link String} array containing the numbers in the call being placed. Can
     *         be multiple numbers in the case of dialing out a conference.
     * @return The result of the query, one of the following values:
     *         - {@link MmTelFeature#PROCESS_CALL_IMS}
     *         - {@link MmTelFeature#PROCESS_CALL_CSFB}
     * @throws ImsException if the ImsService is not available. In this case, we should fall back
     * to CSFB anyway.
     */
    public @MmTelFeature.ProcessCallResult int shouldProcessCall(boolean isEmergency,
            String[] numbers) throws ImsException {
        try {
            return mMmTelConnectionRef.get().shouldProcessCall(isEmergency, numbers);
        } catch (RemoteException e) {
            throw new ImsException("shouldProcessCall()", e,
                    ImsReasonInfo.CODE_LOCAL_IMS_SERVICE_DOWN);
        }
    }

    /**
     * Resets ImsManager settings back to factory defaults.
     *
     * @deprecated Doesn't support MSIM devices. Use {@link #factoryReset()} instead.
     *
     * @hide
     */
    public static void factoryReset(Context context) {
        DefaultSubscriptionManagerProxy p = new DefaultSubscriptionManagerProxy(context);
        ImsManager mgr = ImsManager.getInstance(context, p.getDefaultVoicePhoneId());
        if (mgr != null) {
            mgr.factoryReset();
        }
        Rlog.e(TAG, "factoryReset: ImsManager null.");
    }

    /**
     * Resets ImsManager settings back to factory defaults.
     *
     * @hide
     */
    public void factoryReset() {
        int subId = getSubId();
        if (isSubIdValid(subId)) {
            // Set VoLTE to default
            mSubscriptionManagerProxy.setSubscriptionProperty(subId,
                    SubscriptionManager.ENHANCED_4G_MODE_ENABLED,
                    Integer.toString(SUB_PROPERTY_NOT_INITIALIZED));

            // Set VoWiFi to default
            mSubscriptionManagerProxy.setSubscriptionProperty(subId,
                    SubscriptionManager.WFC_IMS_ENABLED,
                    Integer.toString(SUB_PROPERTY_NOT_INITIALIZED));

            // Set VoWiFi mode to default
            mSubscriptionManagerProxy.setSubscriptionProperty(subId,
                    SubscriptionManager.WFC_IMS_MODE,
                    Integer.toString(SUB_PROPERTY_NOT_INITIALIZED));

            // Set VoWiFi roaming to default
            mSubscriptionManagerProxy.setSubscriptionProperty(subId,
                    SubscriptionManager.WFC_IMS_ROAMING_ENABLED,
                    Integer.toString(SUB_PROPERTY_NOT_INITIALIZED));

            // Set VoWiFi roaming mode to default
            mSubscriptionManagerProxy.setSubscriptionProperty(subId,
                    SubscriptionManager.WFC_IMS_ROAMING_MODE,
                    Integer.toString(SUB_PROPERTY_NOT_INITIALIZED));


            // Set VT to default
            mSubscriptionManagerProxy.setSubscriptionProperty(subId,
                    SubscriptionManager.VT_IMS_ENABLED,
                    Integer.toString(SUB_PROPERTY_NOT_INITIALIZED));

            // Set RCS UCE to default
            mSubscriptionManagerProxy.setSubscriptionProperty(subId,
                    SubscriptionManager.IMS_RCS_UCE_ENABLED, Integer.toString(
                            SUBINFO_PROPERTY_FALSE));
        } else {
            loge("factoryReset: invalid sub id, can not reset siminfo db settings; subId=" + subId);
        }

        // Push settings to ImsConfig
        updateImsServiceConfig();
    }

    public void setVolteProvisioned(boolean isProvisioned) {
        int provisionStatus = isProvisioned ? ProvisioningManager.PROVISIONING_VALUE_ENABLED :
                ProvisioningManager.PROVISIONING_VALUE_DISABLED;
        setProvisionedBoolNoException(ImsConfig.ConfigConstants.VLT_SETTING_ENABLED,
                provisionStatus);
    }

    public void setWfcProvisioned(boolean isProvisioned) {
        int provisionStatus = isProvisioned ? ProvisioningManager.PROVISIONING_VALUE_ENABLED :
                ProvisioningManager.PROVISIONING_VALUE_DISABLED;
        setProvisionedBoolNoException(
                ImsConfig.ConfigConstants.VOICE_OVER_WIFI_SETTING_ENABLED, provisionStatus);
    }

    public void setVtProvisioned(boolean isProvisioned) {
        int provisionStatus = isProvisioned ? ProvisioningManager.PROVISIONING_VALUE_ENABLED :
                ProvisioningManager.PROVISIONING_VALUE_DISABLED;
        setProvisionedBoolNoException(ImsConfig.ConfigConstants.LVC_SETTING_ENABLED,
                provisionStatus);
    }

    public void setEabProvisioned(boolean isProvisioned) {
        int provisionStatus = isProvisioned ? ProvisioningManager.PROVISIONING_VALUE_ENABLED :
                ProvisioningManager.PROVISIONING_VALUE_DISABLED;
        setProvisionedBoolNoException(ImsConfig.ConfigConstants.EAB_SETTING_ENABLED,
                provisionStatus);
    }

    private boolean isDataEnabled() {
        return new TelephonyManager(mContext, getSubId()).isDataConnectionAllowed();
    }

    private boolean isVolteProvisioned() {
        return getProvisionedBoolNoException(
                ImsConfig.ConfigConstants.VLT_SETTING_ENABLED);
    }

    private boolean isEabProvisioned() {
        return getProvisionedBoolNoException(
                ImsConfig.ConfigConstants.EAB_SETTING_ENABLED);
    }

    private boolean isWfcProvisioned() {
        return getProvisionedBoolNoException(
                ImsConfig.ConfigConstants.VOICE_OVER_WIFI_SETTING_ENABLED);
    }

    private boolean isVtProvisioned() {
        return getProvisionedBoolNoException(
                ImsConfig.ConfigConstants.LVC_SETTING_ENABLED);
    }

    private static String booleanToPropertyString(boolean bool) {
        return bool ? "1" : "0";
    }


    public void dump(FileDescriptor fd, PrintWriter pw, String[] args) {
        pw.println("ImsManager:");
        pw.println("  device supports IMS = " + isImsSupportedOnDevice(mContext));
        pw.println("  mPhoneId = " + mPhoneId);
        pw.println("  mConfigUpdated = " + mConfigUpdated);
        pw.println("  mImsServiceProxy = " + mMmTelConnectionRef.get());
        pw.println("  mDataEnabled = " + isDataEnabled());
        pw.println("  ignoreDataEnabledChanged = " + getBooleanCarrierConfig(
                CarrierConfigManager.KEY_IGNORE_DATA_ENABLED_CHANGED_FOR_VIDEO_CALLS));

        pw.println("  isGbaValid = " + isGbaValid());
        pw.println("  isImsTurnOffAllowed = " + isImsTurnOffAllowed());
        pw.println("  isNonTtyOrTtyOnVolteEnabled = " + isNonTtyOrTtyOnVolteEnabled());

        pw.println("  isVolteEnabledByPlatform = " + isVolteEnabledByPlatform());
        pw.println("  isVolteProvisionedOnDevice = " + isVolteProvisionedOnDevice());
        pw.println("  isEnhanced4gLteModeSettingEnabledByUser = " +
                isEnhanced4gLteModeSettingEnabledByUser());
        pw.println("  isVtEnabledByPlatform = " + isVtEnabledByPlatform());
        pw.println("  isVtEnabledByUser = " + isVtEnabledByUser());

        pw.println("  isWfcEnabledByPlatform = " + isWfcEnabledByPlatform());
        pw.println("  isWfcEnabledByUser = " + isWfcEnabledByUser());
        pw.println("  getWfcMode(non-roaming) = " + getWfcMode(false));
        pw.println("  getWfcMode(roaming) = " + getWfcMode(true));
        pw.println("  isWfcRoamingEnabledByUser = " + isWfcRoamingEnabledByUser());

        pw.println("  isVtProvisionedOnDevice = " + isVtProvisionedOnDevice());
        pw.println("  isWfcProvisionedOnDevice = " + isWfcProvisionedOnDevice());

        pw.println("  isCrossSimEnabledByPlatform = " + isCrossSimEnabledByPlatform());
        pw.println("  isCrossSimCallingEnabledByUser = " + isCrossSimCallingEnabledByUser());
        pw.flush();
    }

    /**
     * Determines if a sub id is valid.
     * Mimics the logic in SubscriptionController.validateSubId.
     * @param subId The sub id to check.
     * @return {@code true} if valid, {@code false} otherwise.
     */
    private boolean isSubIdValid(int subId) {
        return mSubscriptionManagerProxy.isValidSubscriptionId(subId) &&
                subId != SubscriptionManager.DEFAULT_SUBSCRIPTION_ID;
    }

    private boolean isActiveSubscriptionPresent() {
        return mSubscriptionManagerProxy.getActiveSubscriptionIdList().length > 0;
    }

    private void updateImsCarrierConfigs(PersistableBundle configs) throws ImsException {
        MmTelFeatureConnection c = getOrThrowExceptionIfServiceUnavailable();

        IImsConfig config = c.getConfig();
        if (config == null) {
            throw new ImsException("getConfigInterface()",
                    ImsReasonInfo.CODE_LOCAL_SERVICE_UNAVAILABLE);
        }
        try {
            config.updateImsCarrierConfigs(configs);
        } catch (RemoteException e) {
            throw new ImsException("updateImsCarrierConfigs()", e,
                    ImsReasonInfo.CODE_LOCAL_IMS_SERVICE_DOWN);
        }
    }
}<|MERGE_RESOLUTION|>--- conflicted
+++ resolved
@@ -2328,17 +2328,12 @@
         int defaultRttMode =
                 getIntCarrierConfig(CarrierConfigManager.KEY_DEFAULT_RTT_MODE_INT);
         int rttMode = Settings.Secure.getInt(mContext.getContentResolver(),
-<<<<<<< HEAD
                 Settings.Secure.RTT_CALLING_MODE + convertRttPhoneId(mPhoneId), defaultRttMode);
-=======
-                Settings.Secure.RTT_CALLING_MODE, defaultRttMode);
->>>>>>> 900d7a8a
         logi("defaultRttMode = " + defaultRttMode + " rttMode = " + rttMode);
         boolean isRttAlwaysOnCarrierConfig = getBooleanCarrierConfig(
                 CarrierConfigManager.KEY_IGNORE_RTT_MODE_SETTING_BOOL);
         if (isRttAlwaysOnCarrierConfig && rttMode == defaultRttMode) {
             Settings.Secure.putInt(mContext.getContentResolver(),
-<<<<<<< HEAD
                     Settings.Secure.RTT_CALLING_MODE + convertRttPhoneId(mPhoneId),
                     defaultRttMode);
             Settings.Global.putInt(mContext.getContentResolver(),
@@ -2347,13 +2342,6 @@
         }
         boolean isRttUiSettingEnabled = Settings.Secure.getInt(mContext.getContentResolver(),
                 Settings.Secure.RTT_CALLING_MODE + convertRttPhoneId(mPhoneId), 0) != 0;
-=======
-                    Settings.Secure.RTT_CALLING_MODE, defaultRttMode);
-        }
-
-        boolean isRttUiSettingEnabled = Settings.Secure.getInt(mContext.getContentResolver(),
-                Settings.Secure.RTT_CALLING_MODE, 0) != 0;
->>>>>>> 900d7a8a
 
         boolean shouldImsRttBeOn = isRttUiSettingEnabled || isRttAlwaysOnCarrierConfig;
         logi("update RTT: settings value: " + isRttUiSettingEnabled + " always-on carrierconfig: "
