/*
 * Copyright (c) 2013 The Android Open Source Project
 *
 * Licensed under the Apache License, Version 2.0 (the "License");
 * you may not use this file except in compliance with the License.
 * You may obtain a copy of the License at
 *
 *      http://www.apache.org/licenses/LICENSE-2.0
 *
 * Unless required by applicable law or agreed to in writing, software
 * distributed under the License is distributed on an "AS IS" BASIS,
 * WITHOUT WARRANTIES OR CONDITIONS OF ANY KIND, either express or implied.
 * See the License for the specific language governing permissions and
 * limitations under the License.
 */

package com.android.ims;

import android.annotation.Nullable;
import android.app.PendingIntent;
import android.content.Context;
import android.content.pm.PackageManager;
import android.os.Bundle;
import android.os.Handler;
import android.os.HandlerExecutor;
import android.os.Looper;
import android.os.Message;
import android.os.Parcel;
import android.os.PersistableBundle;
import android.os.RemoteException;
import android.os.ServiceManager;
import android.os.SystemProperties;
import android.provider.Settings;
import android.telecom.TelecomManager;
import android.telephony.CarrierConfigManager;
import android.telephony.ims.ImsMmTelManager;
import android.telephony.ims.ImsService;
import android.telephony.ims.ProvisioningManager;
import android.telephony.ims.aidl.IImsCapabilityCallback;
import android.telephony.ims.aidl.IImsConfigCallback;
import android.telephony.ims.aidl.IImsRegistrationCallback;
import android.telephony.ims.stub.ImsConfigImplBase;
import android.telephony.ims.stub.ImsRegistrationImplBase;
import android.telephony.Rlog;
import android.telephony.SubscriptionManager;
import android.telephony.TelephonyManager;
import android.telephony.ims.ImsCallProfile;
import android.telephony.ims.ImsReasonInfo;
import android.telephony.ims.aidl.IImsConfig;
import android.telephony.ims.aidl.IImsSmsListener;
import android.telephony.ims.feature.CapabilityChangeRequest;
import android.telephony.ims.feature.ImsFeature;
import android.telephony.ims.feature.MmTelFeature;
import android.util.Log;

import com.android.ims.internal.IImsCallSession;
import com.android.ims.internal.IImsEcbm;
import com.android.ims.internal.IImsMultiEndpoint;
import com.android.ims.internal.IImsUt;
import android.telephony.ims.ImsCallSession;
import com.android.internal.annotations.VisibleForTesting;
import com.android.internal.telephony.TelephonyProperties;
import com.android.internal.telephony.ITelephony;

import java.io.FileDescriptor;
import java.io.PrintWriter;
import java.util.ArrayList;
import java.util.HashMap;
import java.util.Set;
import java.util.concurrent.BlockingQueue;
import java.util.concurrent.ConcurrentLinkedDeque;
import java.util.concurrent.CopyOnWriteArraySet;
import java.util.concurrent.Executor;
import java.util.concurrent.LinkedBlockingDeque;
import java.util.concurrent.TimeUnit;

/**
 * Provides APIs for IMS services, such as initiating IMS calls, and provides access to
 * the operator's IMS network. This class is the starting point for any IMS actions.
 * You can acquire an instance of it with {@link #getInstance getInstance()}.</p>
 * For internal use ONLY! Use {@link ImsMmTelManager} instead.
 * @hide
 */
public class ImsManager {

    /*
     * Debug flag to override configuration flag
     */
    public static final String PROPERTY_DBG_VOLTE_AVAIL_OVERRIDE = "persist.dbg.volte_avail_ovr";
    public static final int PROPERTY_DBG_VOLTE_AVAIL_OVERRIDE_DEFAULT = 0;
    public static final String PROPERTY_DBG_VT_AVAIL_OVERRIDE = "persist.dbg.vt_avail_ovr";
    public static final int PROPERTY_DBG_VT_AVAIL_OVERRIDE_DEFAULT = 0;
    public static final String PROPERTY_DBG_WFC_AVAIL_OVERRIDE = "persist.dbg.wfc_avail_ovr";
    public static final int PROPERTY_DBG_WFC_AVAIL_OVERRIDE_DEFAULT = 0;
    public static final String PROPERTY_DBG_ALLOW_IMS_OFF_OVERRIDE = "persist.dbg.allow_ims_off";
    public static final int PROPERTY_DBG_ALLOW_IMS_OFF_OVERRIDE_DEFAULT = 0;

    /**
     * The result code to be sent back with the incoming call {@link PendingIntent}.
     * @see #open(MmTelFeature.Listener)
     */
    public static final int INCOMING_CALL_RESULT_CODE = 101;

    /**
     * Key to retrieve the call ID from an incoming call intent.
     * @see #open(MmTelFeature.Listener)
     */
    public static final String EXTRA_CALL_ID = "android:imsCallID";

    /**
     * Action to broadcast when ImsService is up.
     * Internal use only.
     * @deprecated
     * @hide
     */
    public static final String ACTION_IMS_SERVICE_UP =
            "com.android.ims.IMS_SERVICE_UP";

    /**
     * Action to broadcast when ImsService is down.
     * Internal use only.
     * @deprecated
     * @hide
     */
    public static final String ACTION_IMS_SERVICE_DOWN =
            "com.android.ims.IMS_SERVICE_DOWN";

    /**
     * Action to broadcast when ImsService registration fails.
     * Internal use only.
     * @hide
     */
    public static final String ACTION_IMS_REGISTRATION_ERROR =
            "com.android.ims.REGISTRATION_ERROR";

    /**
     * Part of the ACTION_IMS_SERVICE_UP or _DOWN intents.
     * A long value; the phone ID corresponding to the IMS service coming up or down.
     * Internal use only.
     * @hide
     */
    public static final String EXTRA_PHONE_ID = "android:phone_id";

    /**
     * Action for the incoming call intent for the Phone app.
     * Internal use only.
     * @hide
     */
    public static final String ACTION_IMS_INCOMING_CALL =
            "com.android.ims.IMS_INCOMING_CALL";

    /**
     * Part of the ACTION_IMS_INCOMING_CALL intents.
     * An integer value; service identifier obtained from {@link ImsManager#open}.
     * Internal use only.
     * @hide
     */
    public static final String EXTRA_SERVICE_ID = "android:imsServiceId";

    /**
     * Part of the ACTION_IMS_INCOMING_CALL intents.
     * An boolean value; Flag to indicate that the incoming call is a normal call or call for USSD.
     * The value "true" indicates that the incoming call is for USSD.
     * Internal use only.
     * @hide
     */
    public static final String EXTRA_USSD = "android:ussd";

    /**
     * Part of the ACTION_IMS_INCOMING_CALL intents.
     * A boolean value; Flag to indicate whether the call is an unknown
     * dialing call. Such calls are originated by sending commands (like
     * AT commands) directly to modem without Android involvement.
     * Even though they are not incoming calls, they are propagated
     * to Phone app using same ACTION_IMS_INCOMING_CALL intent.
     * Internal use only.
     * @hide
     */
    public static final String EXTRA_IS_UNKNOWN_CALL = "android:isUnknown";

    private static final int SYSTEM_PROPERTY_NOT_SET = -1;

    // -1 indicates a subscriptionProperty value that is never set.
    private static final int SUB_PROPERTY_NOT_INITIALIZED = -1;

    private static final String TAG = "ImsManager";
    private static final boolean DBG = true;

    private static final int RESPONSE_WAIT_TIME_MS = 3000;

    /**
     * Helper class for managing a connection to the ImsManager when the ImsService is unavailable
     * or switches to another service.
     */
    public static class Connector extends Handler {
        // Initial condition for ims connection retry.
        private static final int IMS_RETRY_STARTING_TIMEOUT_MS = 500; // ms
        // Ceiling bitshift amount for service query timeout, calculated as:
        // 2^mImsServiceRetryCount * IMS_RETRY_STARTING_TIMEOUT_MS, where
        // mImsServiceRetryCount ∊ [0, CEILING_SERVICE_RETRY_COUNT].
        private static final int CEILING_SERVICE_RETRY_COUNT = 6;

        private final Runnable mGetServiceRunnable = () -> {
            try {
                getImsService();
            } catch (ImsException e) {
                retryGetImsService();
            }
        };

        public interface Listener {
            /**
             * ImsManager is connected to the underlying IMS implementation.
             */
            void connectionReady(ImsManager manager) throws ImsException;

            /**
             * The underlying IMS implementation is unavailable and can not be used to communicate.
             */
            void connectionUnavailable();
        }

        @VisibleForTesting
        public interface RetryTimeout {
            int get();
        }

        // Callback fires when ImsManager MMTel Feature changes state
        private MmTelFeatureConnection.IFeatureUpdate mNotifyStatusChangedCallback =
                new MmTelFeatureConnection.IFeatureUpdate() {
                    @Override
                    public void notifyStateChanged() {
                        mExecutor.execute(() -> {
                            try {
                                int status = ImsFeature.STATE_UNAVAILABLE;
                                synchronized (mLock) {
                                    if (mImsManager != null) {
                                        status = mImsManager.getImsServiceState();
                                    }
                                }
                                switch (status) {
                                    case ImsFeature.STATE_READY: {
                                        notifyReady();
                                        break;
                                    }
                                    case ImsFeature.STATE_INITIALIZING:
                                        // fall through
                                    case ImsFeature.STATE_UNAVAILABLE: {
                                        notifyNotReady();
                                        break;
                                    }
                                    default: {
                                        Log.w(TAG, "Unexpected State!");
                                    }
                                }
                            } catch (ImsException e) {
                                // Could not get the ImsService, retry!
                                notifyNotReady();
                                retryGetImsService();
                            }
                        });
                    }

                    @Override
                    public void notifyUnavailable() {
                        mExecutor.execute(() -> {
                            notifyNotReady();
                            retryGetImsService();
                        });
                    }
                };

        private final Context mContext;
        private final int mPhoneId;
        private final Listener mListener;
        private final Executor mExecutor;
        private final Object mLock = new Object();

        private int mRetryCount = 0;
        private ImsManager mImsManager;

        @VisibleForTesting
        public RetryTimeout mRetryTimeout = () -> {
            synchronized (mLock) {
                int timeout = (1 << mRetryCount) * IMS_RETRY_STARTING_TIMEOUT_MS;
                if (mRetryCount <= CEILING_SERVICE_RETRY_COUNT) {
                    mRetryCount++;
                }
                return timeout;
            }
        };

        public Connector(Context context, int phoneId, Listener listener) {
            mContext = context;
            mPhoneId = phoneId;
            mListener = listener;
            mExecutor = new HandlerExecutor(this);
        }

        @VisibleForTesting
        public Connector(Context context, int phoneId, Listener listener, Executor executor) {
            mContext = context;
            mPhoneId = phoneId;
            mListener= listener;
            mExecutor = executor;
        }


        /**
         * Start the creation of a connection to the underlying ImsService implementation. When the
         * service is connected, {@link Listener#connectionReady(ImsManager)} will be called with
         * an active ImsManager instance.
         *
         * If this device does not support an ImsStack (i.e. doesn't support
         * {@link PackageManager#FEATURE_TELEPHONY_IMS} feature), this method will do nothing.
         */
        public void connect() {
            if (!ImsManager.isImsSupportedOnDevice(mContext)) {
                return;
            }
            mRetryCount = 0;
            // Send a message to connect to the Ims Service and open a connection through
            // getImsService().
            post(mGetServiceRunnable);
        }

        /**
         * Disconnect from the ImsService Implementation and clean up. When this is complete,
         * {@link Listener#connectionUnavailable()} will be called one last time.
         */
        public void disconnect() {
            removeCallbacks(mGetServiceRunnable);
            synchronized (mLock) {
                if (mImsManager != null) {
                    mImsManager.removeNotifyStatusChangedCallback(mNotifyStatusChangedCallback);
                }
            }
            notifyNotReady();
        }

        private void retryGetImsService() {
            synchronized (mLock) {
                if (mImsManager != null) {
                    // remove callback so we do not receive updates from old ImsServiceProxy when
                    // switching between ImsServices.
                    mImsManager.removeNotifyStatusChangedCallback(mNotifyStatusChangedCallback);
                    //Leave mImsManager as null, then CallStateException will be thrown when dialing
                    mImsManager = null;
                }

                // Exponential backoff during retry, limited to 32 seconds.
                removeCallbacks(mGetServiceRunnable);
                postDelayed(mGetServiceRunnable, mRetryTimeout.get());
            }
        }

        private void getImsService() throws ImsException {
            synchronized (mLock) {
                mImsManager = ImsManager.getInstance(mContext, mPhoneId);
                // Adding to set, will be safe adding multiple times. If the ImsService is not
                // active yet, this method will throw an ImsException.
                mImsManager.addNotifyStatusChangedCallbackIfAvailable(mNotifyStatusChangedCallback);
            }
            // Wait for ImsService.STATE_READY to start listening for calls.
            // Call the callback right away for compatibility with older devices that do not use
            // states.
            mNotifyStatusChangedCallback.notifyStateChanged();
        }

        private void notifyReady() throws ImsException {
            ImsManager manager;
            synchronized (mLock) {
                manager = mImsManager;
            }
            try {
                mListener.connectionReady(manager);
            }
            catch (ImsException e) {
                Log.w(TAG, "Connector: notifyReady exception: " + e.getMessage());
                throw e;
            }
            // Only reset retry count if connectionReady does not generate an ImsException/
            synchronized (mLock) {
                mRetryCount = 0;
            }
        }

        private void notifyNotReady() {
            mListener.connectionUnavailable();
        }
    }


    @VisibleForTesting
    public interface ExecutorFactory {
        void executeRunnable(Runnable runnable);
    }

    // Replaced with single-threaded executor for testing.
    @VisibleForTesting
    public ExecutorFactory mExecutorFactory = runnable -> new Thread(runnable).start();

    private static HashMap<Integer, ImsManager> sImsManagerInstances =
            new HashMap<Integer, ImsManager>();

    private Context mContext;
    private CarrierConfigManager mConfigManager;
    private int mPhoneId;
    private final boolean mConfigDynamicBind;
    private @Nullable MmTelFeatureConnection mMmTelFeatureConnection = null;
    private boolean mConfigUpdated = false;

    private ImsConfigListener mImsConfigListener;

    //TODO: Move these caches into the MmTelFeature Connection and restrict their lifetimes to the
    // lifetime of the MmTelFeature.
    // Ut interface for the supplementary service configuration
    private ImsUt mUt = null;
    // ECBM interface
    private ImsEcbm mEcbm = null;
    private ImsMultiEndpoint mMultiEndpoint = null;

    private Set<MmTelFeatureConnection.IFeatureUpdate> mStatusCallbacks =
            new CopyOnWriteArraySet<>();

    public static final String TRUE = "true";
    public static final String FALSE = "false";

    // mRecentDisconnectReasons stores the last 16 disconnect reasons
    private static final int MAX_RECENT_DISCONNECT_REASONS = 16;
    private ConcurrentLinkedDeque<ImsReasonInfo> mRecentDisconnectReasons =
            new ConcurrentLinkedDeque<>();

    /**
     * Gets a manager instance.
     *
     * @param context application context for creating the manager object
     * @param phoneId the phone ID for the IMS Service
     * @return the manager instance corresponding to the phoneId
     */
    public static ImsManager getInstance(Context context, int phoneId) {
        synchronized (sImsManagerInstances) {
            if (sImsManagerInstances.containsKey(phoneId)) {
                ImsManager m = sImsManagerInstances.get(phoneId);
                // May be null for some tests
                if (m != null) {
                    m.connectIfServiceIsAvailable();
                }
                return m;
            }

            ImsManager mgr = new ImsManager(context, phoneId);
            sImsManagerInstances.put(phoneId, mgr);

            return mgr;
        }
    }

    public static boolean isImsSupportedOnDevice(Context context) {
        return context.getPackageManager().hasSystemFeature(PackageManager.FEATURE_TELEPHONY_IMS);
    }

    /**
     * Returns the user configuration of Enhanced 4G LTE Mode setting.
     *
     * @deprecated Doesn't support MSIM devices. Use
     * {@link #isEnhanced4gLteModeSettingEnabledByUser()} instead.
     */
    public static boolean isEnhanced4gLteModeSettingEnabledByUser(Context context) {
        ImsManager mgr = ImsManager.getInstance(context,
                SubscriptionManager.getDefaultVoicePhoneId());
        if (mgr != null) {
            return mgr.isEnhanced4gLteModeSettingEnabledByUser();
        }
        loge("isEnhanced4gLteModeSettingEnabledByUser: ImsManager null, returning default value.");
        return false;
    }

    /**
     * Returns the user configuration of Enhanced 4G LTE Mode setting for slot. If the option is
     * not editable ({@link CarrierConfigManager#KEY_EDITABLE_ENHANCED_4G_LTE_BOOL} is false),
     * hidden ({@link CarrierConfigManager#KEY_HIDE_ENHANCED_4G_LTE_BOOL} is true), or
     * the setting is not initialized, this method will return default value specified by
     * {@link CarrierConfigManager#KEY_ENHANCED_4G_LTE_ON_BY_DEFAULT_BOOL}.
     *
     * Note that even if the setting was set, it may no longer be editable. If this is the case we
     * return the default value.
     */
    public boolean isEnhanced4gLteModeSettingEnabledByUser() {
        int setting = SubscriptionManager.getIntegerSubscriptionProperty(
                getSubId(), SubscriptionManager.ENHANCED_4G_MODE_ENABLED,
                SUB_PROPERTY_NOT_INITIALIZED, mContext);
        boolean onByDefault = getBooleanCarrierConfig(
                CarrierConfigManager.KEY_ENHANCED_4G_LTE_ON_BY_DEFAULT_BOOL);

        // If Enhanced 4G LTE Mode is uneditable, hidden or not initialized, we use the default
        // value
        if (!getBooleanCarrierConfig(CarrierConfigManager.KEY_EDITABLE_ENHANCED_4G_LTE_BOOL)
                || getBooleanCarrierConfig(CarrierConfigManager.KEY_HIDE_ENHANCED_4G_LTE_BOOL)
                || setting == SUB_PROPERTY_NOT_INITIALIZED) {
            return onByDefault;
        } else {
            return (setting == ProvisioningManager.PROVISIONING_VALUE_ENABLED);
        }
    }

    /**
     * Change persistent Enhanced 4G LTE Mode setting.
     *
     * @deprecated Doesn't support MSIM devices. Use {@link #setEnhanced4gLteModeSetting(boolean)}
     * instead.
     */
    public static void setEnhanced4gLteModeSetting(Context context, boolean enabled) {
        ImsManager mgr = ImsManager.getInstance(context,
                SubscriptionManager.getDefaultVoicePhoneId());
        if (mgr != null) {
            mgr.setEnhanced4gLteModeSetting(enabled);
        }
        loge("setEnhanced4gLteModeSetting: ImsManager null, value not set.");
    }

    /**
     * Change persistent Enhanced 4G LTE Mode setting. If the option is not editable
     * ({@link CarrierConfigManager#KEY_EDITABLE_ENHANCED_4G_LTE_BOOL} is false)
     * or hidden ({@link CarrierConfigManager#KEY_HIDE_ENHANCED_4G_LTE_BOOL} is true),
     * this method will set the setting to the default value specified by
     * {@link CarrierConfigManager#KEY_ENHANCED_4G_LTE_ON_BY_DEFAULT_BOOL}.
     */
    public void setEnhanced4gLteModeSetting(boolean enabled) {
        if (enabled && !isVolteProvisionedOnDevice()) {
            log("setEnhanced4gLteModeSetting: Not possible to enable VoLTE due to provisioning.");
            return;
        }
        int subId = getSubId();
        // If editable=false or hidden=true, we must keep default advanced 4G mode.
        if (!getBooleanCarrierConfig(CarrierConfigManager.KEY_EDITABLE_ENHANCED_4G_LTE_BOOL) ||
                getBooleanCarrierConfig(CarrierConfigManager.KEY_HIDE_ENHANCED_4G_LTE_BOOL)) {
            enabled = getBooleanCarrierConfig(
                    CarrierConfigManager.KEY_ENHANCED_4G_LTE_ON_BY_DEFAULT_BOOL);
        }

        int prevSetting = SubscriptionManager.getIntegerSubscriptionProperty(subId,
                SubscriptionManager.ENHANCED_4G_MODE_ENABLED, SUB_PROPERTY_NOT_INITIALIZED,
                mContext);

        if (prevSetting != (enabled ?
                ProvisioningManager.PROVISIONING_VALUE_ENABLED :
                ProvisioningManager.PROVISIONING_VALUE_DISABLED)) {
            if (isSubIdValid(subId)) {
                SubscriptionManager.setSubscriptionProperty(subId,
                        SubscriptionManager.ENHANCED_4G_MODE_ENABLED,
                        booleanToPropertyString(enabled));
            } else {
                loge("setEnhanced4gLteModeSetting: invalid sub id, can not set property in " +
                        " siminfo db; subId=" + subId);
            }
            if (isNonTtyOrTtyOnVolteEnabled()) {
                try {
                    setAdvanced4GMode(enabled);
                } catch (ImsException ie) {
                    // do nothing
                }
            }
        }
    }

    /**
     * Indicates whether the call is non-TTY or if TTY - whether TTY on VoLTE is
     * supported.
     * @deprecated Does not support MSIM devices. Please use
     * {@link #isNonTtyOrTtyOnVolteEnabled()} instead.
     */
    public static boolean isNonTtyOrTtyOnVolteEnabled(Context context) {
        ImsManager mgr = ImsManager.getInstance(context,
                SubscriptionManager.getDefaultVoicePhoneId());
        if (mgr != null) {
            return mgr.isNonTtyOrTtyOnVolteEnabled();
        }
        loge("isNonTtyOrTtyOnVolteEnabled: ImsManager null, returning default value.");
        return false;
    }

    /**
     * Indicates whether the call is non-TTY or if TTY - whether TTY on VoLTE is
     * supported on a per slot basis.
     */
    public boolean isNonTtyOrTtyOnVolteEnabled() {
        if (isTtyOnVoLteCapable()) {
            return true;
        }

        TelecomManager tm = (TelecomManager) mContext.getSystemService(Context.TELECOM_SERVICE);
        if (tm == null) {
            Log.w(TAG, "isNonTtyOrTtyOnVolteEnabled: telecom not available");
            return true;
        }
        return tm.getCurrentTtyMode() == TelecomManager.TTY_MODE_OFF;
    }

    public boolean isTtyOnVoLteCapable() {
        return getBooleanCarrierConfig(CarrierConfigManager.KEY_CARRIER_VOLTE_TTY_SUPPORTED_BOOL);
    }

    /**
     * Returns a platform configuration for VoLTE which may override the user setting.
     * @deprecated Does not support MSIM devices. Please use
     * {@link #isVolteEnabledByPlatform()} instead.
     */
    public static boolean isVolteEnabledByPlatform(Context context) {
        ImsManager mgr = ImsManager.getInstance(context,
                SubscriptionManager.getDefaultVoicePhoneId());
        if (mgr != null) {
            return mgr.isVolteEnabledByPlatform();
        }
        loge("isVolteEnabledByPlatform: ImsManager null, returning default value.");
        return false;
    }

    /**
     * Returns a platform configuration for VoLTE which may override the user setting on a per Slot
     * basis.
     */
    public boolean isVolteEnabledByPlatform() {
        // We first read the per slot value. If doesn't exist, we read the general value. If still
        // doesn't exist, we use the hardcoded default value.
        if (SystemProperties.getInt(
                PROPERTY_DBG_VOLTE_AVAIL_OVERRIDE + Integer.toString(mPhoneId),
                SYSTEM_PROPERTY_NOT_SET) == 1 ||
                SystemProperties.getInt(PROPERTY_DBG_VOLTE_AVAIL_OVERRIDE,
                        SYSTEM_PROPERTY_NOT_SET) == 1) {
            return true;
        }

        return mContext.getResources().getBoolean(
                com.android.internal.R.bool.config_device_volte_available)
                && getBooleanCarrierConfig(CarrierConfigManager.KEY_CARRIER_VOLTE_AVAILABLE_BOOL)
                && isGbaValid();
    }

    /**
     * Indicates whether VoLTE is provisioned on device.
     *
     * @deprecated Does not support MSIM devices. Please use
     * {@link #isVolteProvisionedOnDevice()} instead.
     */
    public static boolean isVolteProvisionedOnDevice(Context context) {
        ImsManager mgr = ImsManager.getInstance(context,
                SubscriptionManager.getDefaultVoicePhoneId());
        if (mgr != null) {
            return mgr.isVolteProvisionedOnDevice();
        }
        loge("isVolteProvisionedOnDevice: ImsManager null, returning default value.");
        return true;
    }

    /**
     * Indicates whether VoLTE is provisioned on this slot.
     */
    public boolean isVolteProvisionedOnDevice() {
        if (getBooleanCarrierConfig(
                CarrierConfigManager.KEY_CARRIER_VOLTE_PROVISIONING_REQUIRED_BOOL)) {
            return isVolteProvisioned();
        }

        return true;
    }

    /**
     * Indicates whether VoWifi is provisioned on device.
     *
     * When CarrierConfig KEY_CARRIER_VOLTE_OVERRIDE_WFC_PROVISIONING_BOOL is true, and VoLTE is not
     * provisioned on device, this method returns false.
     *
     * @deprecated Does not support MSIM devices. Please use
     * {@link #isWfcProvisionedOnDevice()} instead.
     */
    public static boolean isWfcProvisionedOnDevice(Context context) {
        ImsManager mgr = ImsManager.getInstance(context,
                SubscriptionManager.getDefaultVoicePhoneId());
        if (mgr != null) {
            return mgr.isWfcProvisionedOnDevice();
        }
        loge("isWfcProvisionedOnDevice: ImsManager null, returning default value.");
        return true;
    }

    /**
     * Indicates whether VoWifi is provisioned on slot.
     *
     * When CarrierConfig KEY_CARRIER_VOLTE_OVERRIDE_WFC_PROVISIONING_BOOL is true, and VoLTE is not
     * provisioned on device, this method returns false.
     */
    public boolean isWfcProvisionedOnDevice() {
        if (getBooleanCarrierConfig(
                CarrierConfigManager.KEY_CARRIER_VOLTE_OVERRIDE_WFC_PROVISIONING_BOOL)) {
            if (!isVolteProvisionedOnDevice()) {
                return false;
            }
        }

        if (getBooleanCarrierConfig(
                CarrierConfigManager.KEY_CARRIER_VOLTE_PROVISIONING_REQUIRED_BOOL)) {
            return isWfcProvisioned();
        }

        return true;
    }

    /**
     * Indicates whether VT is provisioned on device
     *
     * @deprecated Does not support MSIM devices. Please use
     * {@link #isVtProvisionedOnDevice()} instead.
     */
    public static boolean isVtProvisionedOnDevice(Context context) {
        ImsManager mgr = ImsManager.getInstance(context,
                SubscriptionManager.getDefaultVoicePhoneId());
        if (mgr != null) {
            return mgr.isVtProvisionedOnDevice();
        }
        loge("isVtProvisionedOnDevice: ImsManager null, returning default value.");
        return true;
    }

    /**
     * Indicates whether VT is provisioned on slot.
     */
    public boolean isVtProvisionedOnDevice() {
        if (getBooleanCarrierConfig(
                CarrierConfigManager.KEY_CARRIER_VOLTE_PROVISIONING_REQUIRED_BOOL)) {
            return isVtProvisioned();
        }

        return true;
    }

    /**
     * Returns a platform configuration for VT which may override the user setting.
     *
     * Note: VT presumes that VoLTE is enabled (these are configuration settings
     * which must be done correctly).
     *
     * @deprecated Does not support MSIM devices. Please use
     * {@link #isVtEnabledByPlatform()} instead.
     */
    public static boolean isVtEnabledByPlatform(Context context) {
        ImsManager mgr = ImsManager.getInstance(context,
                SubscriptionManager.getDefaultVoicePhoneId());
        if (mgr != null) {
            return mgr.isVtEnabledByPlatform();
        }
        loge("isVtEnabledByPlatform: ImsManager null, returning default value.");
        return false;
    }

    /**
     * Returns a platform configuration for VT which may override the user setting.
     *
     * Note: VT presumes that VoLTE is enabled (these are configuration settings
     * which must be done correctly).
     */
    public boolean isVtEnabledByPlatform() {
        // We first read the per slot value. If doesn't exist, we read the general value. If still
        // doesn't exist, we use the hardcoded default value.
        if (SystemProperties.getInt(PROPERTY_DBG_VT_AVAIL_OVERRIDE +
                Integer.toString(mPhoneId), SYSTEM_PROPERTY_NOT_SET) == 1  ||
                SystemProperties.getInt(
                        PROPERTY_DBG_VT_AVAIL_OVERRIDE, SYSTEM_PROPERTY_NOT_SET) == 1) {
            return true;
        }

        return mContext.getResources().getBoolean(
                com.android.internal.R.bool.config_device_vt_available) &&
                getBooleanCarrierConfig(CarrierConfigManager.KEY_CARRIER_VT_AVAILABLE_BOOL) &&
                isGbaValid();
    }

    /**
     * Returns the user configuration of VT setting
     * @deprecated Does not support MSIM devices. Please use
     * {@link #isVtEnabledByUser()} instead.
     */
    public static boolean isVtEnabledByUser(Context context) {
        ImsManager mgr = ImsManager.getInstance(context,
                SubscriptionManager.getDefaultVoicePhoneId());
        if (mgr != null) {
            return mgr.isVtEnabledByUser();
        }
        loge("isVtEnabledByUser: ImsManager null, returning default value.");
        return false;
    }

    /**
     * Returns the user configuration of VT setting per slot. If not set, it
     * returns true as default value.
     */
    public boolean isVtEnabledByUser() {
        int setting = SubscriptionManager.getIntegerSubscriptionProperty(
                getSubId(), SubscriptionManager.VT_IMS_ENABLED,
                SUB_PROPERTY_NOT_INITIALIZED, mContext);

        // If it's never set, by default we return true.
        return (setting == SUB_PROPERTY_NOT_INITIALIZED
                || setting == ProvisioningManager.PROVISIONING_VALUE_ENABLED);
    }

    /**
     * Change persistent VT enabled setting
     *
     * @deprecated Does not support MSIM devices. Please use {@link #setVtSetting(boolean)} instead.
     */
    public static void setVtSetting(Context context, boolean enabled) {
        ImsManager mgr = ImsManager.getInstance(context,
                SubscriptionManager.getDefaultVoicePhoneId());
        if (mgr != null) {
            mgr.setVtSetting(enabled);
        }
        loge("setVtSetting: ImsManager null, can not set value.");
    }

    /**
     * Change persistent VT enabled setting for slot.
     */
    public void setVtSetting(boolean enabled) {
        if (enabled && !isVtProvisionedOnDevice()) {
            log("setVtSetting: Not possible to enable Vt due to provisioning.");
            return;
        }

        int subId = getSubId();
        if (isSubIdValid(subId)) {
            SubscriptionManager.setSubscriptionProperty(subId, SubscriptionManager.VT_IMS_ENABLED,
                    booleanToPropertyString(enabled));
        } else {
            loge("setVtSetting: sub id invalid, skip modifying vt state in subinfo db; subId="
                    + subId);
        }

        try {
            changeMmTelCapability(MmTelFeature.MmTelCapabilities.CAPABILITY_TYPE_VIDEO,
                    ImsRegistrationImplBase.REGISTRATION_TECH_LTE, enabled);

            if (enabled) {
                log("setVtSetting(b) : turnOnIms");
                turnOnIms();
            } else if (isTurnOffImsAllowedByPlatform()
                    && (!isVolteEnabledByPlatform()
                    || !isEnhanced4gLteModeSettingEnabledByUser())) {
                log("setVtSetting(b) : imsServiceAllowTurnOff -> turnOffIms");
                turnOffIms();
            }
        } catch (ImsException e) {
            // The ImsService is down. Since the SubscriptionManager already recorded the user's
            // preference, it will be resent in updateImsServiceConfig when the ImsPhoneCallTracker
            // reconnects.
            loge("setVtSetting(b): ", e);
        }
    }

    /**
     * Returns whether turning off ims is allowed by platform.
     * The platform property may override the carrier config.
     *
     * @deprecated Does not support MSIM devices. Please use
     * {@link #isTurnOffImsAllowedByPlatform()} instead.
     */
    private static boolean isTurnOffImsAllowedByPlatform(Context context) {
        ImsManager mgr = ImsManager.getInstance(context,
                SubscriptionManager.getDefaultVoicePhoneId());
        if (mgr != null) {
            return mgr.isTurnOffImsAllowedByPlatform();
        }
        loge("isTurnOffImsAllowedByPlatform: ImsManager null, returning default value.");
        return true;
    }

    /**
     * Returns whether turning off ims is allowed by platform.
     * The platform property may override the carrier config.
     */
    private boolean isTurnOffImsAllowedByPlatform() {
        // We first read the per slot value. If doesn't exist, we read the general value. If still
        // doesn't exist, we use the hardcoded default value.
        if (SystemProperties.getInt(PROPERTY_DBG_ALLOW_IMS_OFF_OVERRIDE +
                Integer.toString(mPhoneId), SYSTEM_PROPERTY_NOT_SET) == 1  ||
                SystemProperties.getInt(
                        PROPERTY_DBG_ALLOW_IMS_OFF_OVERRIDE, SYSTEM_PROPERTY_NOT_SET) == 1) {
            return true;
        }

        return getBooleanCarrierConfig(
                CarrierConfigManager.KEY_CARRIER_ALLOW_TURNOFF_IMS_BOOL);
    }

    /**
     * Returns the user configuration of WFC setting
     *
     * @deprecated Does not support MSIM devices. Please use
     * {@link #isWfcEnabledByUser()} instead.
     */
    public static boolean isWfcEnabledByUser(Context context) {
        ImsManager mgr = ImsManager.getInstance(context,
                SubscriptionManager.getDefaultVoicePhoneId());
        if (mgr != null) {
            return mgr.isWfcEnabledByUser();
        }
        loge("isWfcEnabledByUser: ImsManager null, returning default value.");
        return true;
    }

    /**
     * Returns the user configuration of WFC setting for slot. If not set, it
     * queries CarrierConfig value as default.
     */
    public boolean isWfcEnabledByUser() {
        int setting = SubscriptionManager.getIntegerSubscriptionProperty(
                getSubId(), SubscriptionManager.WFC_IMS_ENABLED,
                SUB_PROPERTY_NOT_INITIALIZED, mContext);

        // SUB_PROPERTY_NOT_INITIALIZED indicates it's never set in sub db.
        if (setting == SUB_PROPERTY_NOT_INITIALIZED) {
            return getBooleanCarrierConfig(
                    CarrierConfigManager.KEY_CARRIER_DEFAULT_WFC_IMS_ENABLED_BOOL);
        } else {
            return setting == ProvisioningManager.PROVISIONING_VALUE_ENABLED;
        }
    }

    /**
     * Change persistent WFC enabled setting.
     * @deprecated Does not support MSIM devices. Please use
     * {@link #setWfcSetting} instead.
     */
    public static void setWfcSetting(Context context, boolean enabled) {
        ImsManager mgr = ImsManager.getInstance(context,
                SubscriptionManager.getDefaultVoicePhoneId());
        if (mgr != null) {
            mgr.setWfcSetting(enabled);
        }
        loge("setWfcSetting: ImsManager null, can not set value.");
    }

    /**
     * Change persistent WFC enabled setting for slot.
     */
    public void setWfcSetting(boolean enabled) {
        if (enabled && !isWfcProvisionedOnDevice()) {
            log("setWfcSetting: Not possible to enable WFC due to provisioning.");
            return;
        }

        int subId = getSubId();
        if (isSubIdValid(subId)) {
            SubscriptionManager.setSubscriptionProperty(subId, SubscriptionManager.WFC_IMS_ENABLED,
                    booleanToPropertyString(enabled));
        } else {
            loge("setWfcSetting: invalid sub id, can not set WFC setting in siminfo db; subId="
                    + subId);
        }

        TelephonyManager tm = (TelephonyManager)
                mContext.getSystemService(Context.TELEPHONY_SERVICE);
        boolean isRoaming = tm.isNetworkRoaming(subId);
        setWfcNonPersistent(enabled, getWfcMode(isRoaming));
    }

    /**
     * Non-persistently change WFC enabled setting and WFC mode for slot
     *
     * @param enabled If true, WFC and WFC while roaming will be enabled for the associated
     *                subscription, if supported by the carrier. If false, WFC will be disabled for
     *                the associated subscription.
     * @param wfcMode The WFC preference if WFC is enabled
     */
    public void setWfcNonPersistent(boolean enabled, int wfcMode) {
        // Force IMS to register over LTE when turning off WFC
        int imsWfcModeFeatureValue =
                enabled ? wfcMode : ImsMmTelManager.WIFI_MODE_CELLULAR_PREFERRED;

        try {
            changeMmTelCapability(MmTelFeature.MmTelCapabilities.CAPABILITY_TYPE_VOICE,
                    ImsRegistrationImplBase.REGISTRATION_TECH_IWLAN, enabled);

            // Set the mode and roaming enabled settings before turning on IMS
            setWfcModeInternal(imsWfcModeFeatureValue);
            // If enabled is false, shortcut to false because of the ImsService
            // implementation for WFC roaming, otherwise use the correct user's setting.
            setWfcRoamingSettingInternal(enabled && isWfcRoamingEnabledByUser());

            if (enabled) {
                log("setWfcSetting() : turnOnIms");
                turnOnIms();
            } else if (isTurnOffImsAllowedByPlatform()
                    && (!isVolteEnabledByPlatform()
                    || !isEnhanced4gLteModeSettingEnabledByUser())) {
                log("setWfcSetting() : imsServiceAllowTurnOff -> turnOffIms");
                turnOffIms();
            }
        } catch (ImsException e) {
            loge("setWfcSetting(): ", e);
        }
    }

    /**
     * Returns the user configuration of WFC preference setting.
     *
     * @deprecated Doesn't support MSIM devices. Use {@link #getWfcMode(boolean roaming)} instead.
     */
    public static int getWfcMode(Context context) {
        ImsManager mgr = ImsManager.getInstance(context,
                SubscriptionManager.getDefaultVoicePhoneId());
        if (mgr != null) {
            return mgr.getWfcMode();
        }
        loge("getWfcMode: ImsManager null, returning default value.");
        return ImsMmTelManager.WIFI_MODE_WIFI_ONLY;
    }

    /**
     * Returns the user configuration of WFC preference setting
     * @deprecated. Use {@link #getWfcMode(boolean roaming)} instead.
     */
    public int getWfcMode() {
        return getWfcMode(false);
    }

    /**
     * Change persistent WFC preference setting.
     *
     * @deprecated Doesn't support MSIM devices. Use {@link #setWfcMode(int)} instead.
     */
    public static void setWfcMode(Context context, int wfcMode) {
        ImsManager mgr = ImsManager.getInstance(context,
                SubscriptionManager.getDefaultVoicePhoneId());
        if (mgr != null) {
            mgr.setWfcMode(wfcMode);
        }
        loge("setWfcMode: ImsManager null, can not set value.");
    }

    /**
     * Change persistent WFC preference setting for slot when not roaming.
     * @deprecated Use {@link #setWfcMode(int, boolean)} instead.
     */
    public void setWfcMode(int wfcMode) {
        setWfcMode(wfcMode, false /*isRoaming*/);
    }

    /**
     * Returns the user configuration of WFC preference setting
     *
     * @param roaming {@code false} for home network setting, {@code true} for roaming  setting
     *
     * @deprecated Doesn't support MSIM devices. Use {@link #getWfcMode(boolean)} instead.
     */
    public static int getWfcMode(Context context, boolean roaming) {
        ImsManager mgr = ImsManager.getInstance(context,
                SubscriptionManager.getDefaultVoicePhoneId());
        if (mgr != null) {
            return mgr.getWfcMode(roaming);
        }
        loge("getWfcMode: ImsManager null, returning default value.");
        return ImsMmTelManager.WIFI_MODE_WIFI_ONLY;
    }

    /**
     * Returns the user configuration of WFC preference setting for slot. If not set, it
     * queries CarrierConfig value as default.
     *
     * @param roaming {@code false} for home network setting, {@code true} for roaming  setting
     */
    public int getWfcMode(boolean roaming) {
        int setting;
        if (!roaming) {
            // The WFC mode is not editable, return the default setting in the CarrierConfig, not
            // the user set value.
            if (!getBooleanCarrierConfig(CarrierConfigManager.KEY_EDITABLE_WFC_MODE_BOOL)) {
                setting = getIntCarrierConfig(
                        CarrierConfigManager.KEY_CARRIER_DEFAULT_WFC_IMS_MODE_INT);

            } else {
                setting = getSettingFromSubscriptionManager(SubscriptionManager.WFC_IMS_MODE,
                        CarrierConfigManager.KEY_CARRIER_DEFAULT_WFC_IMS_MODE_INT);
            }
            if (DBG) log("getWfcMode - setting=" + setting);
        } else {
            if (getBooleanCarrierConfig(
                    CarrierConfigManager.KEY_USE_WFC_HOME_NETWORK_MODE_IN_ROAMING_NETWORK_BOOL)) {
                setting = getWfcMode(false);
            } else if (!getBooleanCarrierConfig(
                    CarrierConfigManager.KEY_EDITABLE_WFC_ROAMING_MODE_BOOL)) {
                setting = getIntCarrierConfig(
                        CarrierConfigManager.KEY_CARRIER_DEFAULT_WFC_IMS_ROAMING_MODE_INT);
            } else {
                setting = getSettingFromSubscriptionManager(
                        SubscriptionManager.WFC_IMS_ROAMING_MODE,
                        CarrierConfigManager.KEY_CARRIER_DEFAULT_WFC_IMS_ROAMING_MODE_INT);
            }
            if (DBG) log("getWfcMode (roaming) - setting=" + setting);
        }
        return setting;
    }

    /**
     * Returns the SubscriptionManager setting for the subSetting string. If it is not set, default
     * to the default CarrierConfig value for defaultConfigKey.
     */
    private int getSettingFromSubscriptionManager(String subSetting, String defaultConfigKey) {
        int result;
        result = SubscriptionManager.getIntegerSubscriptionProperty(getSubId(), subSetting,
                SUB_PROPERTY_NOT_INITIALIZED, mContext);

        // SUB_PROPERTY_NOT_INITIALIZED indicates it's never set in sub db.
        if (result == SUB_PROPERTY_NOT_INITIALIZED) {
            result = getIntCarrierConfig(defaultConfigKey);
        }
        return result;
    }

    /**
     * Change persistent WFC preference setting
     *
     * @param roaming {@code false} for home network setting, {@code true} for roaming setting
     *
     * @deprecated Doesn't support MSIM devices. Please use {@link #setWfcMode(int, boolean)}
     * instead.
     */
    public static void setWfcMode(Context context, int wfcMode, boolean roaming) {
        ImsManager mgr = ImsManager.getInstance(context,
                SubscriptionManager.getDefaultVoicePhoneId());
        if (mgr != null) {
            mgr.setWfcMode(wfcMode, roaming);
        }
        loge("setWfcMode: ImsManager null, can not set value.");
    }

    /**
     * Change persistent WFC preference setting
     *
     * @param roaming {@code false} for home network setting, {@code true} for roaming setting
     */
    public void setWfcMode(int wfcMode, boolean roaming) {
        int subId = getSubId();
        if (isSubIdValid(subId)) {
            if (!roaming) {
                if (DBG) log("setWfcMode(i,b) - setting=" + wfcMode);
                SubscriptionManager.setSubscriptionProperty(subId, SubscriptionManager.WFC_IMS_MODE,
                        Integer.toString(wfcMode));
            } else {
                if (DBG) log("setWfcMode(i,b) (roaming) - setting=" + wfcMode);
                SubscriptionManager.setSubscriptionProperty(subId,
                        SubscriptionManager.WFC_IMS_ROAMING_MODE, Integer.toString(wfcMode));
            }
        } else {
            loge("setWfcMode(i,b): invalid sub id, skip setting setting in siminfo db; subId="
                    + subId);
        }

        TelephonyManager tm = (TelephonyManager)
                mContext.getSystemService(Context.TELEPHONY_SERVICE);
        // Unfortunately, the WFC mode is the same for home/roaming (we do not have separate
        // config keys), so we have to change the WFC mode when moving home<->roaming. So, only
        // call setWfcModeInternal when roaming == telephony roaming status. Otherwise, ignore.
        if (roaming == tm.isNetworkRoaming(getSubId())) {
            setWfcModeInternal(wfcMode);
        }
    }

    private int getSubId() {
        int[] subIds = SubscriptionManager.getSubId(mPhoneId);
        int subId = SubscriptionManager.INVALID_SUBSCRIPTION_ID;
        if (subIds != null && subIds.length >= 1) {
            subId = subIds[0];
        }
        return subId;
    }

    private void setWfcModeInternal(int wfcMode) {
        final int value = wfcMode;
        mExecutorFactory.executeRunnable(() -> {
            try {
                getConfigInterface().setConfig(
                        ProvisioningManager.KEY_VOICE_OVER_WIFI_MODE_OVERRIDE, value);
            } catch (ImsException e) {
                // do nothing
            }
        });
    }

    /**
     * Returns the user configuration of WFC roaming setting
     *
     * @deprecated Does not support MSIM devices. Please use
     * {@link #isWfcRoamingEnabledByUser()} instead.
     */
    public static boolean isWfcRoamingEnabledByUser(Context context) {
        ImsManager mgr = ImsManager.getInstance(context,
                SubscriptionManager.getDefaultVoicePhoneId());
        if (mgr != null) {
            return mgr.isWfcRoamingEnabledByUser();
        }
        loge("isWfcRoamingEnabledByUser: ImsManager null, returning default value.");
        return false;
    }

    /**
     * Returns the user configuration of WFC roaming setting for slot. If not set, it
     * queries CarrierConfig value as default.
     */
    public boolean isWfcRoamingEnabledByUser() {
        int setting =  SubscriptionManager.getIntegerSubscriptionProperty(
                getSubId(), SubscriptionManager.WFC_IMS_ROAMING_ENABLED,
                SUB_PROPERTY_NOT_INITIALIZED, mContext);
        if (setting == SUB_PROPERTY_NOT_INITIALIZED) {
            return getBooleanCarrierConfig(
                            CarrierConfigManager.KEY_CARRIER_DEFAULT_WFC_IMS_ROAMING_ENABLED_BOOL);
        } else {
            return setting == ProvisioningManager.PROVISIONING_VALUE_ENABLED;
        }
    }

    /**
     * Change persistent WFC roaming enabled setting
     */
    public static void setWfcRoamingSetting(Context context, boolean enabled) {
        ImsManager mgr = ImsManager.getInstance(context,
                SubscriptionManager.getDefaultVoicePhoneId());
        if (mgr != null) {
            mgr.setWfcRoamingSetting(enabled);
        }
        loge("setWfcRoamingSetting: ImsManager null, value not set.");
    }

    /**
     * Change persistent WFC roaming enabled setting
     */
    public void setWfcRoamingSetting(boolean enabled) {
        SubscriptionManager.setSubscriptionProperty(getSubId(),
                SubscriptionManager.WFC_IMS_ROAMING_ENABLED, booleanToPropertyString(enabled)
        );

        setWfcRoamingSettingInternal(enabled);
    }

    private void setWfcRoamingSettingInternal(boolean enabled) {
        final int value = enabled
                ? ProvisioningManager.PROVISIONING_VALUE_ENABLED
                : ProvisioningManager.PROVISIONING_VALUE_DISABLED;
        mExecutorFactory.executeRunnable(() -> {
            try {
                getConfigInterface().setConfig(
                        ProvisioningManager.KEY_VOICE_OVER_WIFI_ROAMING_ENABLED_OVERRIDE, value);
            } catch (ImsException e) {
                // do nothing
            }
        });
    }

    /**
     * Returns a platform configuration for WFC which may override the user
     * setting. Note: WFC presumes that VoLTE is enabled (these are
     * configuration settings which must be done correctly).
     *
     * @deprecated Doesn't work for MSIM devices. Use {@link #isWfcEnabledByPlatform()}
     * instead.
     */
    public static boolean isWfcEnabledByPlatform(Context context) {
        ImsManager mgr = ImsManager.getInstance(context,
                SubscriptionManager.getDefaultVoicePhoneId());
        if (mgr != null) {
            return mgr.isWfcEnabledByPlatform();
        }
        loge("isWfcEnabledByPlatform: ImsManager null, returning default value.");
        return false;
    }

    /**
     * Returns a platform configuration for WFC which may override the user
     * setting per slot. Note: WFC presumes that VoLTE is enabled (these are
     * configuration settings which must be done correctly).
     */
    public boolean isWfcEnabledByPlatform() {
        // We first read the per slot value. If doesn't exist, we read the general value. If still
        // doesn't exist, we use the hardcoded default value.
        if (SystemProperties.getInt(PROPERTY_DBG_WFC_AVAIL_OVERRIDE +
                Integer.toString(mPhoneId), SYSTEM_PROPERTY_NOT_SET) == 1  ||
                SystemProperties.getInt(
                        PROPERTY_DBG_WFC_AVAIL_OVERRIDE, SYSTEM_PROPERTY_NOT_SET) == 1) {
            return true;
        }

        return mContext.getResources().getBoolean(
                com.android.internal.R.bool.config_device_wfc_ims_available) &&
                getBooleanCarrierConfig(
                        CarrierConfigManager.KEY_CARRIER_WFC_IMS_AVAILABLE_BOOL) &&
                isGbaValid();
    }

    public boolean isSuppServicesOverUtEnabledByPlatform() {
        TelephonyManager manager = (TelephonyManager) mContext.getSystemService(
                Context.TELEPHONY_SERVICE);
        int cardState = manager.getSimState(mPhoneId);
        if (cardState != TelephonyManager.SIM_STATE_READY) {
            // Do not report enabled until we actually have an active subscription.
            return false;
        }
        return getBooleanCarrierConfig(CarrierConfigManager.KEY_CARRIER_SUPPORTS_SS_OVER_UT_BOOL) &&
                isGbaValid();
    }

    /**
     * If carrier requires that IMS is only available if GBA capable SIM is used,
     * then this function checks GBA bit in EF IST.
     *
     * Format of EF IST is defined in 3GPP TS 31.103 (Section 4.2.7).
     */
    private boolean isGbaValid() {
        if (getBooleanCarrierConfig(
                CarrierConfigManager.KEY_CARRIER_IMS_GBA_REQUIRED_BOOL)) {
            final TelephonyManager telephonyManager = new TelephonyManager(mContext, getSubId());
            String efIst = telephonyManager.getIsimIst();
            if (efIst == null) {
                loge("isGbaValid - ISF is NULL");
                return true;
            }
            boolean result = efIst != null && efIst.length() > 1 &&
                    (0x02 & (byte)efIst.charAt(1)) != 0;
            if (DBG) log("isGbaValid - GBA capable=" + result + ", ISF=" + efIst);
            return result;
        }
        return true;
    }

    /**
     * Will return with config value or throw an ImsException if we receive an error from
     * ImsConfig for that value.
     */
    private boolean getProvisionedBool(ImsConfig config, int item) throws ImsException {
        int value = config.getProvisionedValue(item);
        if (value == ImsConfigImplBase.CONFIG_RESULT_UNKNOWN) {
            throw new ImsException("getProvisionedBool failed with error for item: " + item,
                    ImsReasonInfo.CODE_LOCAL_INTERNAL_ERROR);
        }
        return value == ProvisioningManager.PROVISIONING_VALUE_ENABLED;
    }

    /**
     * Will set config value or throw an ImsException if we receive an error from ImsConfig for that
     * value.
     */
    private void setProvisionedBool(ImsConfig config, int item, int value) throws ImsException {
        int result = config.setConfig(item, value);
        if (result != ImsConfigImplBase.CONFIG_RESULT_SUCCESS) {
            throw new ImsException("setProvisionedBool failed with error for item: " + item,
                    ImsReasonInfo.CODE_LOCAL_INTERNAL_ERROR);
        }
    }

    /**
     * Will return with config value or return false if we receive an error from
     * ImsConfigImplBase implementation for that value.
     */
    private boolean getProvisionedBoolNoException(int item) {
        try {
            ImsConfig config = getConfigInterface();
            return getProvisionedBool(config, item);
        } catch (ImsException ex) {
            Log.w(TAG, "getProvisionedBoolNoException: operation failed for item=" + item
                    + ". Exception:" + ex.getMessage() + ". Returning false.");
            return false;
        }
    }

    /**
     * Will return with config value or return false if we receive an error from
     * ImsConfigImplBase implementation for that value.
     */
    private boolean setProvisionedBoolNoException(int item, int value) {
        try {
            ImsConfig config = getConfigInterface();
            setProvisionedBool(config, item, value);
        } catch (ImsException ex) {
            Log.w(TAG, "setProvisionedBoolNoException: operation failed for item=" + item
                    + ", value=" + value + ". Exception:" + ex.getMessage());
            return false;
        }
        return true;
    }

    /**
     * Sync carrier config and user settings with ImsConfigImplBase implementation.
     *
     * @param context for the manager object
     * @param phoneId phone id
     * @param force update
     *
     * @deprecated Doesn't support MSIM devices. Use {@link #updateImsServiceConfig(boolean)}
     * instead.
     */
    public static void updateImsServiceConfig(Context context, int phoneId, boolean force) {
        ImsManager mgr = ImsManager.getInstance(context, phoneId);
        if (mgr != null) {
            mgr.updateImsServiceConfig(force);
        }
        loge("updateImsServiceConfig: ImsManager null, returning without update.");
    }

    /**
     * Sync carrier config and user settings with ImsConfigImplBase implementation.
     *
     * @param force update
     */
    public void updateImsServiceConfig(boolean force) {
        if (!force) {
            TelephonyManager tm = new TelephonyManager(mContext, getSubId());
            if (tm.getSimState() != TelephonyManager.SIM_STATE_READY) {
                log("updateImsServiceConfig: SIM not ready");
                // Don't disable IMS if SIM is not ready
                return;
            }
        }

        int subId = getSubId();
        if (!SubscriptionManager.from(mContext).isActiveSubId(subId)) {
            log("updateImsServiceConfigForSlot: subId not active: " + subId);
            return;
        }

        if (!mConfigUpdated || force) {
            try {
                // Note: currently the order of updates is set to produce different order of
                // changeEnabledCapabilities() function calls from setAdvanced4GMode(). This is done
                // to differentiate this code path from vendor code perspective.
                CapabilityChangeRequest request = new CapabilityChangeRequest();
                updateVolteFeatureValue(request);
                updateWfcFeatureAndProvisionedValues(request);
                updateVideoCallFeatureValue(request);
                boolean isImsNeededForRtt = updateRttConfigValue();
                // Supplementary services over UT do not require IMS registration. Do not alter IMS
                // registration based on UT.
                updateUtFeatureValue(request);

                // Send the batched request to the modem.
                changeMmTelCapability(request);

                if (isImsNeededForRtt || !isTurnOffImsAllowedByPlatform() || isImsNeeded(request)) {
                    // Turn on IMS if it is used.
                    // Also, if turning off is not allowed for current carrier,
                    // we need to turn IMS on because it might be turned off before
                    // phone switched to current carrier.
                    log("updateImsServiceConfig: turnOnIms");
                    turnOnIms();
                } else {
                    // Turn off IMS if it is not used AND turning off is allowed for carrier.
                    log("updateImsServiceConfig: turnOffIms");
                    turnOffIms();
                }

                mConfigUpdated = true;
            } catch (ImsException e) {
                loge("updateImsServiceConfig: ", e);
                mConfigUpdated = false;
            }
        }
    }

    private boolean isImsNeeded(CapabilityChangeRequest r) {
        // IMS is not needed for UT, so only enabled IMS if any other capability is enabled.
        return r.getCapabilitiesToEnable().stream()
                .anyMatch((c) ->
                        (c.getCapability() != MmTelFeature.MmTelCapabilities.CAPABILITY_TYPE_UT));
    }

    /**
     * Update VoLTE config
     */
    private void updateVolteFeatureValue(CapabilityChangeRequest request) {
        boolean available = isVolteEnabledByPlatform();
        boolean enabled = isEnhanced4gLteModeSettingEnabledByUser();
        boolean isNonTty = isNonTtyOrTtyOnVolteEnabled();
        boolean isFeatureOn = available && enabled && isNonTty;

        log("updateVolteFeatureValue: available = " + available
                + ", enabled = " + enabled
                + ", nonTTY = " + isNonTty);

        if (isFeatureOn) {
            request.addCapabilitiesToEnableForTech(
                    MmTelFeature.MmTelCapabilities.CAPABILITY_TYPE_VOICE,
                    ImsRegistrationImplBase.REGISTRATION_TECH_LTE);
        } else {
            request.addCapabilitiesToDisableForTech(
                    MmTelFeature.MmTelCapabilities.CAPABILITY_TYPE_VOICE,
                    ImsRegistrationImplBase.REGISTRATION_TECH_LTE);
        }
    }

    /**
     * Update video call over LTE config
     */
    private void updateVideoCallFeatureValue(CapabilityChangeRequest request) {
        boolean available = isVtEnabledByPlatform();
        boolean enabled = isVtEnabledByUser();
        boolean isNonTty = isNonTtyOrTtyOnVolteEnabled();
        boolean isDataEnabled = isDataEnabled();
        boolean ignoreDataEnabledChanged = getBooleanCarrierConfig(
                CarrierConfigManager.KEY_IGNORE_DATA_ENABLED_CHANGED_FOR_VIDEO_CALLS);

        boolean isFeatureOn = available && enabled && isNonTty
                && (ignoreDataEnabledChanged || isDataEnabled);

        log("updateVideoCallFeatureValue: available = " + available
                + ", enabled = " + enabled
                + ", nonTTY = " + isNonTty
                + ", data enabled = " + isDataEnabled);

        if (isFeatureOn) {
            request.addCapabilitiesToEnableForTech(
                    MmTelFeature.MmTelCapabilities.CAPABILITY_TYPE_VIDEO,
                    ImsRegistrationImplBase.REGISTRATION_TECH_LTE);
        } else {
            request.addCapabilitiesToDisableForTech(
                    MmTelFeature.MmTelCapabilities.CAPABILITY_TYPE_VIDEO,
                    ImsRegistrationImplBase.REGISTRATION_TECH_LTE);
        }
    }

    /**
     * Update WFC config
     */
    private void updateWfcFeatureAndProvisionedValues(CapabilityChangeRequest request) {
        TelephonyManager tm = new TelephonyManager(mContext, getSubId());
        boolean isNetworkRoaming = tm.isNetworkRoaming();
        boolean available = isWfcEnabledByPlatform();
        boolean enabled = isWfcEnabledByUser();
        int mode = getWfcMode(isNetworkRoaming);
        boolean roaming = isWfcRoamingEnabledByUser();
        boolean isFeatureOn = available && enabled;

        log("updateWfcFeatureAndProvisionedValues: available = " + available
                + ", enabled = " + enabled
                + ", mode = " + mode
                + ", roaming = " + roaming
                + ", isNetworkRoaming = " + isNetworkRoaming);

        if (isFeatureOn) {
            request.addCapabilitiesToEnableForTech(
                    MmTelFeature.MmTelCapabilities.CAPABILITY_TYPE_VOICE,
                    ImsRegistrationImplBase.REGISTRATION_TECH_IWLAN);
        } else {
            request.addCapabilitiesToDisableForTech(
                    MmTelFeature.MmTelCapabilities.CAPABILITY_TYPE_VOICE,
                    ImsRegistrationImplBase.REGISTRATION_TECH_IWLAN);
        }

        if (!isFeatureOn) {
            mode = ImsMmTelManager.WIFI_MODE_CELLULAR_PREFERRED;
            roaming = false;
        }
        setWfcModeInternal(mode);
        setWfcRoamingSettingInternal(roaming);
    }


    private void updateUtFeatureValue(CapabilityChangeRequest request) {
        boolean isCarrierSupported = isSuppServicesOverUtEnabledByPlatform();
        boolean requiresProvisioning = getBooleanCarrierConfig(
                CarrierConfigManager.KEY_CARRIER_UT_PROVISIONING_REQUIRED_BOOL);
        // Count as "provisioned" if we do not require provisioning.
        boolean isProvisioned = true;
        if (requiresProvisioning) {
            ITelephony telephony = ITelephony.Stub.asInterface(
                    ServiceManager.getService(Context.TELEPHONY_SERVICE));
            // Only track UT over LTE, since we do not differentiate between UT over LTE and IWLAN
            // currently.
            try {
                if (telephony != null) {
                    isProvisioned = telephony.isMmTelCapabilityProvisionedInCache(getSubId(),
                            MmTelFeature.MmTelCapabilities.CAPABILITY_TYPE_UT,
                            ImsRegistrationImplBase.REGISTRATION_TECH_LTE);
                }
            } catch (RemoteException e) {
                Log.e(TAG, "updateUtFeatureValue: couldn't reach telephony! returning provisioned");
            }
        }
        boolean isFeatureOn = isCarrierSupported && isProvisioned;

        log("updateUtFeatureValue: available = " + isCarrierSupported
                + ", isProvisioned = " + isProvisioned
                + ", enabled = " + isFeatureOn);

        if (isFeatureOn) {
            request.addCapabilitiesToEnableForTech(
                    MmTelFeature.MmTelCapabilities.CAPABILITY_TYPE_UT,
                    ImsRegistrationImplBase.REGISTRATION_TECH_LTE);
        } else {
            request.addCapabilitiesToDisableForTech(
                    MmTelFeature.MmTelCapabilities.CAPABILITY_TYPE_UT,
                    ImsRegistrationImplBase.REGISTRATION_TECH_LTE);
        }
    }

    /**
     * Do NOT use this directly, instead use {@link #getInstance(Context, int)}.
     */
    @VisibleForTesting
    public ImsManager(Context context, int phoneId) {
        mContext = context;
        mPhoneId = phoneId;
        mConfigDynamicBind = mContext.getResources().getBoolean(
                com.android.internal.R.bool.config_dynamic_bind_ims);
        mConfigManager = (CarrierConfigManager) context.getSystemService(
                Context.CARRIER_CONFIG_SERVICE);
        createImsService();
    }

    /**
     * @return Whether or not ImsManager is configured to Dynamically bind or not to support legacy
     * devices.
     */
    public boolean isDynamicBinding() {
        return mConfigDynamicBind;
    }

    /*
     * Returns a flag indicating whether the IMS service is available. If it is not available or
     * busy, it will try to connect before reporting failure.
     */
    public boolean isServiceAvailable() {
        connectIfServiceIsAvailable();
        // mImsServiceProxy will always create an ImsServiceProxy.
        return mMmTelFeatureConnection.isBinderAlive();
    }

    /*
     * Returns a flag indicating whether the IMS service is ready to send requests to lower layers.
     */
    public boolean isServiceReady() {
        connectIfServiceIsAvailable();
        return mMmTelFeatureConnection.isBinderReady();
    }

    /**
     * If the service is available, try to reconnect.
     */
    public void connectIfServiceIsAvailable() {
        if (mMmTelFeatureConnection == null || !mMmTelFeatureConnection.isBinderAlive()) {
            createImsService();
        }
    }

    public void setConfigListener(ImsConfigListener listener) {
        mImsConfigListener = listener;
    }


    /**
     * Adds a callback for status changed events if the binder is already available. If it is not,
     * this method will throw an ImsException.
     */
    @VisibleForTesting
    public void addNotifyStatusChangedCallbackIfAvailable(MmTelFeatureConnection.IFeatureUpdate c)
            throws ImsException {
        if (!mMmTelFeatureConnection.isBinderAlive()) {
            throw new ImsException("Binder is not active!",
                    ImsReasonInfo.CODE_LOCAL_IMS_SERVICE_DOWN);
        }
        if (c != null) {
            mStatusCallbacks.add(c);
        }
    }

    void removeNotifyStatusChangedCallback(MmTelFeatureConnection.IFeatureUpdate c) {
        if (c != null) {
            mStatusCallbacks.remove(c);
        } else {
            Log.w(TAG, "removeNotifyStatusChangedCallback: callback is null!");
        }
    }

    /**
     * Opens the IMS service for making calls and/or receiving generic IMS calls.
     * The caller may make subsequent calls through {@link #makeCall}.
     * The IMS service will register the device to the operator's network with the credentials
     * (from ISIM) periodically in order to receive calls from the operator's network.
     * When the IMS service receives a new call, it will call
     * {@link MmTelFeature.Listener#onIncomingCall}
     * The listener contains a call ID extra {@link #getCallId} and it can be used to take a call.
     * @param listener A {@link MmTelFeature.Listener}, which is the interface the
     * {@link MmTelFeature} uses to notify the framework of updates
     * @throws NullPointerException if {@code listener} is null
     * @throws ImsException if calling the IMS service results in an error
     * @see #getCallId
     */
    public void open(MmTelFeature.Listener listener) throws ImsException {
        checkAndThrowExceptionIfServiceUnavailable();

        if (listener == null) {
            throw new NullPointerException("listener can't be null");
        }

        try {
            mMmTelFeatureConnection.openConnection(listener);
        } catch (RemoteException e) {
            throw new ImsException("open()", e, ImsReasonInfo.CODE_LOCAL_IMS_SERVICE_DOWN);
        }
    }

    /**
     * Adds registration listener to the IMS service.
     *
     * @param serviceClass a service class specified in {@link ImsServiceClass}
     *      For VoLTE service, it MUST be a {@link ImsServiceClass#MMTEL}.
     * @param listener To listen to IMS registration events; It cannot be null
     * @throws NullPointerException if {@code listener} is null
     * @throws ImsException if calling the IMS service results in an error
     *
     * @deprecated Use {@link #addRegistrationListener(ImsConnectionStateListener)} instead.
     */
    public void addRegistrationListener(int serviceClass, ImsConnectionStateListener listener)
            throws ImsException {
        addRegistrationListener(listener);
    }

    /**
     * Adds registration listener to the IMS service.
     *
     * @param listener To listen to IMS registration events; It cannot be null
     * @throws NullPointerException if {@code listener} is null
     * @throws ImsException if calling the IMS service results in an error
     * @deprecated use {@link #addRegistrationCallback(ImsMmTelManager.RegistrationCallback)}
     * instead.
     */
    public void addRegistrationListener(ImsConnectionStateListener listener) throws ImsException {
        if (listener == null) {
            throw new NullPointerException("listener can't be null");
        }
        addRegistrationCallback(listener);
        // connect the ImsConnectionStateListener to the new CapabilityCallback.
        addCapabilitiesCallback(new ImsMmTelManager.CapabilityCallback() {
            @Override
            public void onCapabilitiesStatusChanged(
                    MmTelFeature.MmTelCapabilities capabilities) {
                listener.onFeatureCapabilityChangedAdapter(getRegistrationTech(), capabilities);
            }
        });
        log("Registration Callback registered.");
    }

    /**
     * Adds a callback that gets called when IMS registration has changed for the slot ID
     * associated with this ImsManager.
     * @param callback A {@link ImsMmTelManager.RegistrationCallback} that will notify the caller
     *                 when IMS registration status has changed.
     * @throws ImsException when the ImsService connection is not available.
     */
    public void addRegistrationCallback(ImsMmTelManager.RegistrationCallback callback)
            throws ImsException {
        if (callback == null) {
            throw new NullPointerException("registration callback can't be null");
        }

        try {
            callback.setExecutor(getThreadExecutor());
            mMmTelFeatureConnection.addRegistrationCallback(callback.getBinder());
            log("Registration Callback registered.");
            // Only record if there isn't a RemoteException.
        } catch (IllegalStateException e) {
            throw new ImsException("addRegistrationCallback(IRIB)", e,
                    ImsReasonInfo.CODE_LOCAL_IMS_SERVICE_DOWN);
        }
    }

    /**
     * Removes a previously added registration callback that was added via
     * {@link #addRegistrationCallback(ImsMmTelManager.RegistrationCallback)} .
     * @param callback A {@link ImsMmTelManager.RegistrationCallback} that was previously added.
     */
    public void removeRegistrationListener(ImsMmTelManager.RegistrationCallback callback) {
        if (callback == null) {
            throw new NullPointerException("registration callback can't be null");
        }

        mMmTelFeatureConnection.removeRegistrationCallback(callback.getBinder());
        log("Registration callback removed.");
    }

    /**
     * Adds a callback that gets called when IMS registration has changed for a specific
     * subscription.
     *
     * @param callback A {@link ImsMmTelManager.RegistrationCallback} that will notify the caller
     *                 when IMS registration status has changed.
     * @param subId The subscription ID to register this registration callback for.
     * @throws RemoteException when the ImsService connection is not available.
     */
    public void addRegistrationCallbackForSubscription(IImsRegistrationCallback callback, int subId)
            throws RemoteException {
        if (callback == null) {
            throw new IllegalArgumentException("registration callback can't be null");
        }
        mMmTelFeatureConnection.addRegistrationCallbackForSubscription(callback, subId);
        log("Registration Callback registered.");
        // Only record if there isn't a RemoteException.
    }

    /**
     * Removes a previously registered {@link ImsMmTelManager.RegistrationCallback} callback that is
     * associated with a specific subscription.
     */
    public void removeRegistrationCallbackForSubscription(IImsRegistrationCallback callback,
            int subId) {
        if (callback == null) {
            throw new IllegalArgumentException("registration callback can't be null");
        }

        mMmTelFeatureConnection.removeRegistrationCallbackForSubscription(callback, subId);
    }

    /**
     * Adds a callback that gets called when MMTel capability status has changed, for example when
     * Voice over IMS or VT over IMS is not available currently.
     * @param callback A {@link ImsMmTelManager.CapabilityCallback} that will notify the caller when
     *                 MMTel capability status has changed.
     * @throws ImsException when the ImsService connection is not available.
     */
    public void addCapabilitiesCallback(ImsMmTelManager.CapabilityCallback callback)
            throws ImsException {
        if (callback == null) {
            throw new NullPointerException("capabilities callback can't be null");
        }

        checkAndThrowExceptionIfServiceUnavailable();
        try {
            callback.setExecutor(getThreadExecutor());
            mMmTelFeatureConnection.addCapabilityCallback(callback.getBinder());
            log("Capability Callback registered.");
            // Only record if there isn't a RemoteException.
        } catch (IllegalStateException e) {
            throw new ImsException("addCapabilitiesCallback(IF)", e,
                    ImsReasonInfo.CODE_LOCAL_IMS_SERVICE_DOWN);
        }
    }

    /**
     * Removes a previously registered {@link ImsMmTelManager.CapabilityCallback} callback.
     * @throws ImsException when the ImsService connection is not available.
     */
    public void removeCapabilitiesCallback(ImsMmTelManager.CapabilityCallback callback)
            throws ImsException {
        if (callback == null) {
            throw new NullPointerException("capabilities callback can't be null");
        }

        checkAndThrowExceptionIfServiceUnavailable();
        mMmTelFeatureConnection.removeCapabilityCallback(callback.getBinder());
    }

    /**
     * Adds a callback that gets called when IMS capabilities have changed for a specified
     * subscription.
     * @param callback A {@link ImsMmTelManager.CapabilityCallback} that will notify the caller
     *                 when the IMS Capabilities have changed.
     * @param subId The subscription that is associated with the callback.
     * @throws RemoteException when the ImsService connection is not available.
     */
    public void addCapabilitiesCallbackForSubscription(IImsCapabilityCallback callback, int subId)
            throws RemoteException {
        if (callback == null) {
            throw new IllegalArgumentException("registration callback can't be null");
        }

        mMmTelFeatureConnection.addCapabilityCallbackForSubscription(callback, subId);
        log("Capability Callback registered for subscription.");
    }

    /**
     * Removes a previously registered {@link ImsMmTelManager.CapabilityCallback} that was
     * associated with a specific subscription.
     */
    public void removeCapabilitiesCallbackForSubscription(IImsCapabilityCallback callback,
            int subId) {
        if (callback == null) {
            throw new IllegalArgumentException("capabilities callback can't be null");
        }

        mMmTelFeatureConnection.removeCapabilityCallbackForSubscription(callback, subId);
    }

    /**
     * Removes the registration listener from the IMS service.
     *
     * @param listener Previously registered listener that will be removed. Can not be null.
     * @throws NullPointerException if {@code listener} is null
     * @throws ImsException if calling the IMS service results in an error
     * instead.
     */
    public void removeRegistrationListener(ImsConnectionStateListener listener)
            throws ImsException {
        if (listener == null) {
            throw new NullPointerException("listener can't be null");
        }

        checkAndThrowExceptionIfServiceUnavailable();
        mMmTelFeatureConnection.removeRegistrationCallback(listener.getBinder());
        log("Registration Callback/Listener registered.");
        // Only record if there isn't a RemoteException.
    }

    /**
     * Adds a callback that gets called when Provisioning has changed for a specified subscription.
     * @param callback A {@link ProvisioningManager.Callback} that will notify the caller when
     *                 provisioning has changed.
     * @param subId The subscription that is associated with the callback.
     * @throws IllegalStateException when the {@link ImsService} connection is not available.
     * @throws IllegalArgumentException when the {@link IImsConfigCallback} argument is null.
     */
    public void addProvisioningCallbackForSubscription(IImsConfigCallback callback, int subId) {
        if (callback == null) {
            throw new IllegalArgumentException("provisioning callback can't be null");
        }

        mMmTelFeatureConnection.addProvisioningCallbackForSubscription(callback, subId);
        log("Capability Callback registered for subscription.");
    }

    /**
     * Removes a previously registered {@link ProvisioningManager.Callback} that was associated with
     * a specific subscription.
     * @throws IllegalStateException when the {@link ImsService} connection is not available.
     * @throws IllegalArgumentException when the {@link IImsConfigCallback} argument is null.
     */
    public void removeProvisioningCallbackForSubscription(IImsConfigCallback callback, int subId) {
        if (callback == null) {
            throw new IllegalArgumentException("provisioning callback can't be null");
        }

        mMmTelFeatureConnection.removeProvisioningCallbackForSubscription(callback, subId);
    }

    public @ImsRegistrationImplBase.ImsRegistrationTech int getRegistrationTech() {
        try {
            return mMmTelFeatureConnection.getRegistrationTech();
        } catch (RemoteException e) {
            Log.w(TAG, "getRegistrationTech: no connection to ImsService.");
            return ImsRegistrationImplBase.REGISTRATION_TECH_NONE;
        }
    }

    /**
     * Closes the connection and removes all active callbacks.
     * All the resources that were allocated to the service are also released.
     */
    public void close() {
        if (mMmTelFeatureConnection != null) {
            mMmTelFeatureConnection.closeConnection();
        }
        mUt = null;
        mEcbm = null;
        mMultiEndpoint = null;
    }

    /**
     * Gets the configuration interface to provision / withdraw the supplementary service settings.
     *
     * @return the Ut interface instance
     * @throws ImsException if getting the Ut interface results in an error
     */
    public ImsUtInterface getSupplementaryServiceConfiguration() throws ImsException {
        // FIXME: manage the multiple Ut interfaces based on the session id
        if (mUt != null && mUt.isBinderAlive()) {
            return mUt;
        }

        checkAndThrowExceptionIfServiceUnavailable();
        try {
            IImsUt iUt = mMmTelFeatureConnection.getUtInterface();

            if (iUt == null) {
                throw new ImsException("getSupplementaryServiceConfiguration()",
                        ImsReasonInfo.CODE_UT_NOT_SUPPORTED);
            }

            mUt = new ImsUt(iUt);
        } catch (RemoteException e) {
            throw new ImsException("getSupplementaryServiceConfiguration()", e,
                    ImsReasonInfo.CODE_LOCAL_IMS_SERVICE_DOWN);
        }
        return mUt;
    }

    /**
     * Creates a {@link ImsCallProfile} from the service capabilities & IMS registration state.
     *
     * @param serviceType a service type that is specified in {@link ImsCallProfile}
     *        {@link ImsCallProfile#SERVICE_TYPE_NONE}
     *        {@link ImsCallProfile#SERVICE_TYPE_NORMAL}
     *        {@link ImsCallProfile#SERVICE_TYPE_EMERGENCY}
     * @param callType a call type that is specified in {@link ImsCallProfile}
     *        {@link ImsCallProfile#CALL_TYPE_VOICE}
     *        {@link ImsCallProfile#CALL_TYPE_VT}
     *        {@link ImsCallProfile#CALL_TYPE_VT_TX}
     *        {@link ImsCallProfile#CALL_TYPE_VT_RX}
     *        {@link ImsCallProfile#CALL_TYPE_VT_NODIR}
     *        {@link ImsCallProfile#CALL_TYPE_VS}
     *        {@link ImsCallProfile#CALL_TYPE_VS_TX}
     *        {@link ImsCallProfile#CALL_TYPE_VS_RX}
     * @return a {@link ImsCallProfile} object
     * @throws ImsException if calling the IMS service results in an error
     */
    public ImsCallProfile createCallProfile(int serviceType, int callType) throws ImsException {
        checkAndThrowExceptionIfServiceUnavailable();

        try {
            return mMmTelFeatureConnection.createCallProfile(serviceType, callType);
        } catch (RemoteException e) {
            throw new ImsException("createCallProfile()", e,
                    ImsReasonInfo.CODE_LOCAL_IMS_SERVICE_DOWN);
        }
    }

    /**
     * Creates a {@link ImsCall} to make a call.
     *
     * @param profile a call profile to make the call
     *      (it contains service type, call type, media information, etc.)
     * @param callees participants to invite the conference call
     * @param listener listen to the call events from {@link ImsCall}
     * @return a {@link ImsCall} object
     * @throws ImsException if calling the IMS service results in an error
     */
    public ImsCall makeCall(ImsCallProfile profile, String[] callees,
            ImsCall.Listener listener) throws ImsException {
        if (DBG) {
            log("makeCall :: profile=" + profile);
        }

        checkAndThrowExceptionIfServiceUnavailable();

        ImsCall call = new ImsCall(mContext, profile);

        call.setListener(listener);
        ImsCallSession session = createCallSession(profile);
        boolean isConferenceUri = profile.getCallExtraBoolean(
                TelephonyProperties.EXTRAS_IS_CONFERENCE_URI, false);

        if (!isConferenceUri && (callees != null) && (callees.length == 1)) {
            call.start(session, callees[0]);
        } else {
            call.start(session, callees);
        }

        return call;
    }

    /**
     * Creates a {@link ImsCall} to take an incoming call.
     *
     * @param sessionId a session id which is obtained from {@link ImsManager#open}
     * @param incomingCallExtras the incoming call broadcast intent
     * @param listener to listen to the call events from {@link ImsCall}
     * @return a {@link ImsCall} object
     * @throws ImsException if calling the IMS service results in an error
     */
    public ImsCall takeCall(IImsCallSession session, Bundle incomingCallExtras,
            ImsCall.Listener listener) throws ImsException {
        if (DBG) {
            log("takeCall :: incomingCall=" + incomingCallExtras);
        }

        checkAndThrowExceptionIfServiceUnavailable();

        if (incomingCallExtras == null) {
            throw new ImsException("Can't retrieve session with null intent",
                    ImsReasonInfo.CODE_LOCAL_ILLEGAL_ARGUMENT);
        }

        String callId = getCallId(incomingCallExtras);

        if (callId == null) {
            throw new ImsException("Call ID missing in the incoming call intent",
                    ImsReasonInfo.CODE_LOCAL_ILLEGAL_ARGUMENT);
        }

        try {
            if (session == null) {
                throw new ImsException("No pending session for the call",
                        ImsReasonInfo.CODE_LOCAL_NO_PENDING_CALL);
            }

            ImsCall call = new ImsCall(mContext, session.getCallProfile());

            call.attachSession(new ImsCallSession(session));
            call.setListener(listener);

            return call;
        } catch (Throwable t) {
            throw new ImsException("takeCall()", t, ImsReasonInfo.CODE_UNSPECIFIED);
        }
    }

    /**
     * Gets the config interface to get/set service/capability parameters.
     *
     * @return the ImsConfig instance.
     * @throws ImsException if getting the setting interface results in an error.
     */
    public ImsConfig getConfigInterface() throws ImsException {
        checkAndThrowExceptionIfServiceUnavailable();

        IImsConfig config = mMmTelFeatureConnection.getConfigInterface();
        if (config == null) {
            throw new ImsException("getConfigInterface()",
                    ImsReasonInfo.CODE_LOCAL_SERVICE_UNAVAILABLE);
        }
        return new ImsConfig(config);
    }

    public void changeMmTelCapability(
            @MmTelFeature.MmTelCapabilities.MmTelCapability int capability,
            @ImsRegistrationImplBase.ImsRegistrationTech int radioTech,
            boolean isEnabled) throws ImsException {

        CapabilityChangeRequest request = new CapabilityChangeRequest();
        if (isEnabled) {
            request.addCapabilitiesToEnableForTech(capability, radioTech);
        } else {
            request.addCapabilitiesToDisableForTech(capability, radioTech);
        }
        changeMmTelCapability(request);
    }

    public void changeMmTelCapability(CapabilityChangeRequest r) throws ImsException {
        checkAndThrowExceptionIfServiceUnavailable();
        try {
            Log.i(TAG, "changeMmTelCapability: changing capabilities for sub: " + getSubId()
                    + ", request: " + r);
            mMmTelFeatureConnection.changeEnabledCapabilities(r, null);
            if (mImsConfigListener == null) {
                return;
            }
            for (CapabilityChangeRequest.CapabilityPair enabledCaps : r.getCapabilitiesToEnable()) {
                mImsConfigListener.onSetFeatureResponse(enabledCaps.getCapability(),
                        enabledCaps.getRadioTech(),
                        ProvisioningManager.PROVISIONING_VALUE_ENABLED, -1);
            }
            for (CapabilityChangeRequest.CapabilityPair disabledCaps :
                    r.getCapabilitiesToDisable()) {
                mImsConfigListener.onSetFeatureResponse(disabledCaps.getCapability(),
                        disabledCaps.getRadioTech(),
                        ProvisioningManager.PROVISIONING_VALUE_DISABLED, -1);
            }
        } catch (RemoteException e) {
            throw new ImsException("changeMmTelCapability(CCR)", e,
                    ImsReasonInfo.CODE_LOCAL_IMS_SERVICE_DOWN);
        }
    }

    public boolean updateRttConfigValue() {
        boolean isCarrierSupported =
                getBooleanCarrierConfig(CarrierConfigManager.KEY_RTT_SUPPORTED_BOOL);
<<<<<<< HEAD
        if (getBooleanCarrierConfig(CarrierConfigManager.KEY_RTT_ALWAYS_ENABLED_BOOL)) {
            Settings.Secure.putInt(mContext.getContentResolver(),
                    Settings.Secure.RTT_CALLING_MODE + convertRttPhoneId(mPhoneId), 1);
        }
        boolean isRttEnabled = Settings.Secure.getInt(mContext.getContentResolver(),
                Settings.Secure.RTT_CALLING_MODE + convertRttPhoneId(mPhoneId), 0) != 0;
        Log.i(ImsManager.class.getSimpleName(), "update RTT value " + isRttEnabled);
        if (isCarrierSupported == true) {
            setRttConfig(isRttEnabled);
=======
        boolean isRttUiSettingEnabled = Settings.Secure.getInt(mContext.getContentResolver(),
                Settings.Secure.RTT_CALLING_MODE, 0) != 0;
        boolean isRttAlwaysOnCarrierConfig = getBooleanCarrierConfig(
                CarrierConfigManager.KEY_IGNORE_RTT_MODE_SETTING_BOOL);

        boolean shouldImsRttBeOn = isRttUiSettingEnabled || isRttAlwaysOnCarrierConfig;
        Log.i(ImsManager.class.getSimpleName(), "update RTT: settings value: "
                + isRttUiSettingEnabled + " always-on carrierconfig: "
                + isRttAlwaysOnCarrierConfig);

        if (isCarrierSupported) {
            setRttConfig(shouldImsRttBeOn);
>>>>>>> 6a50e65f
        }
        return isCarrierSupported && shouldImsRttBeOn;
    }

    private void setRttConfig(boolean enabled) {
        final int value = enabled ? ProvisioningManager.PROVISIONING_VALUE_ENABLED :
                ProvisioningManager.PROVISIONING_VALUE_DISABLED;
        mExecutorFactory.executeRunnable(() -> {
            try {
                Log.i(ImsManager.class.getSimpleName(), "Setting RTT enabled to " + enabled);
                getConfigInterface().setProvisionedValue(
                        ImsConfig.ConfigConstants.RTT_SETTING_ENABLED, value);
            } catch (ImsException e) {
                Log.e(ImsManager.class.getSimpleName(), "Unable to set RTT value enabled to "
                        + enabled + ": " + e);
            }
        });
    }

    private static String convertRttPhoneId(int phoneId) {
        return phoneId != 0 ? Integer.toString(phoneId) : "";
    }

    public boolean queryMmTelCapability(
            @MmTelFeature.MmTelCapabilities.MmTelCapability int capability,
            @ImsRegistrationImplBase.ImsRegistrationTech int radioTech) throws ImsException {
        checkAndThrowExceptionIfServiceUnavailable();

        BlockingQueue<Boolean> result = new LinkedBlockingDeque<>(1);

        try {
            mMmTelFeatureConnection.queryEnabledCapabilities(capability, radioTech,
                    new IImsCapabilityCallback.Stub() {
                        @Override
                        public void onQueryCapabilityConfiguration(int resCap, int resTech,
                                boolean enabled) {
                            if (resCap == capability && resTech == radioTech) {
                                result.offer(enabled);
                            }
                        }

                        @Override
                        public void onChangeCapabilityConfigurationError(int capability,
                                int radioTech, int reason) {

                        }

                        @Override
                        public void onCapabilitiesStatusChanged(int config) {

                        }
                    });
        } catch (RemoteException e) {
            throw new ImsException("queryMmTelCapability()", e,
                    ImsReasonInfo.CODE_LOCAL_IMS_SERVICE_DOWN);
        }

        try {
            return result.poll(RESPONSE_WAIT_TIME_MS, TimeUnit.MILLISECONDS);
        } catch (InterruptedException e) {
            Log.w(TAG, "queryMmTelCapability: interrupted while waiting for response");
        }
        return false;
    }

    public void setRttEnabled(boolean enabled) {
        try {
            if (enabled) {
                setEnhanced4gLteModeSetting(enabled);
            } else {
                setAdvanced4GMode(enabled || isEnhanced4gLteModeSettingEnabledByUser());
            }
            setRttConfig(enabled);
        } catch (ImsException e) {
            Log.e(ImsManager.class.getSimpleName(), "Unable to set RTT enabled to " + enabled
                    + ": " + e);
        }
    }

    /**
     * Set the TTY mode. This is the actual tty mode (varies depending on peripheral status)
     */
    public void setTtyMode(int ttyMode) throws ImsException {
        if (!getBooleanCarrierConfig(
                CarrierConfigManager.KEY_CARRIER_VOLTE_TTY_SUPPORTED_BOOL)) {
            setAdvanced4GMode((ttyMode == TelecomManager.TTY_MODE_OFF) &&
                    isEnhanced4gLteModeSettingEnabledByUser());
        }
    }

    /**
     * Sets the UI TTY mode. This is the preferred TTY mode that the user sets in the call
     * settings screen.
     * @param uiTtyMode TTY Mode, valid options are:
     *         - {@link com.android.internal.telephony.Phone#TTY_MODE_OFF}
     *         - {@link com.android.internal.telephony.Phone#TTY_MODE_FULL}
     *         - {@link com.android.internal.telephony.Phone#TTY_MODE_HCO}
     *         - {@link com.android.internal.telephony.Phone#TTY_MODE_VCO}
     * @param onComplete A Message that will be called by the ImsService when it has completed this
     *           operation or null if not waiting for an async response. The Message must contain a
     *           valid {@link Message#replyTo} {@link android.os.Messenger}, since it will be passed
     *           through Binder to another process.
     */
    public void setUiTTYMode(Context context, int uiTtyMode, Message onComplete)
            throws ImsException {

        checkAndThrowExceptionIfServiceUnavailable();

        try {
            mMmTelFeatureConnection.setUiTTYMode(uiTtyMode, onComplete);
        } catch (RemoteException e) {
            throw new ImsException("setTTYMode()", e,
                    ImsReasonInfo.CODE_LOCAL_IMS_SERVICE_DOWN);
        }
    }

    private ImsReasonInfo makeACopy(ImsReasonInfo imsReasonInfo) {
        Parcel p = Parcel.obtain();
        imsReasonInfo.writeToParcel(p, 0);
        p.setDataPosition(0);
        ImsReasonInfo clonedReasonInfo = ImsReasonInfo.CREATOR.createFromParcel(p);
        p.recycle();
        return clonedReasonInfo;
    }

    /**
     * Get Recent IMS Disconnect Reasons.
     *
     * @return ArrayList of ImsReasonInfo objects. MAX size of the arraylist
     * is MAX_RECENT_DISCONNECT_REASONS. The objects are in the
     * chronological order.
     */
    public ArrayList<ImsReasonInfo> getRecentImsDisconnectReasons() {
        ArrayList<ImsReasonInfo> disconnectReasons = new ArrayList<>();

        for (ImsReasonInfo reason : mRecentDisconnectReasons) {
            disconnectReasons.add(makeACopy(reason));
        }
        return disconnectReasons;
    }

    public int getImsServiceState() throws ImsException {
        return mMmTelFeatureConnection.getFeatureState();
    }

    private Executor getThreadExecutor() {
        if (Looper.myLooper() == null) {
            Looper.prepare();
        }
        return new HandlerExecutor(new Handler(Looper.myLooper()));
    }

    /**
     * Get the boolean config from carrier config manager.
     *
     * @param key config key defined in CarrierConfigManager
     * @return boolean value of corresponding key.
     */
    private boolean getBooleanCarrierConfig(String key) {
        PersistableBundle b = null;
        if (mConfigManager != null) {
            // If an invalid subId is used, this bundle will contain default values.
            b = mConfigManager.getConfigForSubId(getSubId());
        }
        if (b != null) {
            return b.getBoolean(key);
        } else {
            // Return static default defined in CarrierConfigManager.
            return CarrierConfigManager.getDefaultConfig().getBoolean(key);
        }
    }

    /**
     * Get the int config from carrier config manager.
     *
     * @param key config key defined in CarrierConfigManager
     * @return integer value of corresponding key.
     */
    private int getIntCarrierConfig(String key) {
        PersistableBundle b = null;
        if (mConfigManager != null) {
            // If an invalid subId is used, this bundle will contain default values.
            b = mConfigManager.getConfigForSubId(getSubId());
        }
        if (b != null) {
            return b.getInt(key);
        } else {
            // Return static default defined in CarrierConfigManager.
            return CarrierConfigManager.getDefaultConfig().getInt(key);
        }
    }

    /**
     * Gets the call ID from the specified incoming call broadcast intent.
     *
     * @param incomingCallExtras the incoming call broadcast intent
     * @return the call ID or null if the intent does not contain it
     */
    private static String getCallId(Bundle incomingCallExtras) {
        if (incomingCallExtras == null) {
            return null;
        }

        return incomingCallExtras.getString(EXTRA_CALL_ID);
    }

    /**
     * Checks to see if the ImsService Binder is connected. If it is not, we try to create the
     * connection again.
     */
    private void checkAndThrowExceptionIfServiceUnavailable()
            throws ImsException {
        if (!isImsSupportedOnDevice(mContext)) {
            throw new ImsException("IMS not supported on device.",
                    ImsReasonInfo.CODE_LOCAL_IMS_NOT_SUPPORTED_ON_DEVICE);
        }
        if (mMmTelFeatureConnection == null || !mMmTelFeatureConnection.isBinderAlive()) {
            createImsService();

            if (mMmTelFeatureConnection == null) {
                throw new ImsException("Service is unavailable",
                        ImsReasonInfo.CODE_LOCAL_IMS_SERVICE_DOWN);
            }
        }
    }

    /**
     * Binds the IMS service to make/receive the call. Supports two methods of exposing an
     * ImsService:
     * 1) com.android.ims.ImsService implementation in ServiceManager (deprecated).
     * 2) android.telephony.ims.ImsService implementation through ImsResolver.
     */
    private void createImsService() {
        mMmTelFeatureConnection = MmTelFeatureConnection.create(mContext, mPhoneId);

        // Forwarding interface to tell mStatusCallbacks that the Proxy is unavailable.
        mMmTelFeatureConnection.setStatusCallback(new MmTelFeatureConnection.IFeatureUpdate() {
            @Override
            public void notifyStateChanged() {
                mStatusCallbacks.forEach(MmTelFeatureConnection.IFeatureUpdate::notifyStateChanged);
            }

            @Override
            public void notifyUnavailable() {
                mStatusCallbacks.forEach(MmTelFeatureConnection.IFeatureUpdate::notifyUnavailable);
            }
        });
    }

    /**
     * Creates a {@link ImsCallSession} with the specified call profile.
     * Use other methods, if applicable, instead of interacting with
     * {@link ImsCallSession} directly.
     *
     * @param profile a call profile to make the call
     */
    private ImsCallSession createCallSession(ImsCallProfile profile) throws ImsException {
        try {
            // Throws an exception if the ImsService Feature is not ready to accept commands.
            return new ImsCallSession(mMmTelFeatureConnection.createCallSession(profile));
        } catch (RemoteException e) {
            Rlog.w(TAG, "CreateCallSession: Error, remote exception: " + e.getMessage());
            throw new ImsException("createCallSession()", e,
                    ImsReasonInfo.CODE_LOCAL_IMS_SERVICE_DOWN);

        }
    }

    private static void log(String s) {
        Rlog.d(TAG, s);
    }

    private static void loge(String s) {
        Rlog.e(TAG, s);
    }

    private static void loge(String s, Throwable t) {
        Rlog.e(TAG, s, t);
    }

    /**
     * Used for turning on IMS.if its off already
     */
    private void turnOnIms() throws ImsException {
        TelephonyManager tm = (TelephonyManager)
                mContext.getSystemService(Context.TELEPHONY_SERVICE);
        tm.enableIms(mPhoneId);
    }

    private boolean isImsTurnOffAllowed() {
        return isTurnOffImsAllowedByPlatform()
                && (!isWfcEnabledByPlatform()
                || !isWfcEnabledByUser());
    }

    private void setLteFeatureValues(boolean turnOn) {
        log("setLteFeatureValues: " + turnOn);
        CapabilityChangeRequest request = new CapabilityChangeRequest();
        if (turnOn) {
            request.addCapabilitiesToEnableForTech(
                    MmTelFeature.MmTelCapabilities.CAPABILITY_TYPE_VOICE,
                    ImsRegistrationImplBase.REGISTRATION_TECH_LTE);
        } else {
            request.addCapabilitiesToDisableForTech(
                    MmTelFeature.MmTelCapabilities.CAPABILITY_TYPE_VOICE,
                    ImsRegistrationImplBase.REGISTRATION_TECH_LTE);
        }

        if (isVtEnabledByPlatform()) {
            boolean ignoreDataEnabledChanged = getBooleanCarrierConfig(
                    CarrierConfigManager.KEY_IGNORE_DATA_ENABLED_CHANGED_FOR_VIDEO_CALLS);
            boolean enableViLte = turnOn && isVtEnabledByUser() &&
                    (ignoreDataEnabledChanged || isDataEnabled());
            if (enableViLte) {
                request.addCapabilitiesToEnableForTech(
                        MmTelFeature.MmTelCapabilities.CAPABILITY_TYPE_VIDEO,
                        ImsRegistrationImplBase.REGISTRATION_TECH_LTE);
            } else {
                request.addCapabilitiesToDisableForTech(
                        MmTelFeature.MmTelCapabilities.CAPABILITY_TYPE_VIDEO,
                        ImsRegistrationImplBase.REGISTRATION_TECH_LTE);
            }
        }
        try {
            mMmTelFeatureConnection.changeEnabledCapabilities(request, null);
        } catch (RemoteException e) {
            Log.e(TAG, "setLteFeatureValues: Exception: " + e.getMessage());
        }
    }

    private void setAdvanced4GMode(boolean turnOn) throws ImsException {
        checkAndThrowExceptionIfServiceUnavailable();

        // if turnOn: first set feature values then call turnOnIms()
        // if turnOff: only set feature values if IMS turn off is not allowed. If turn off is
        // allowed, first call turnOffIms() then set feature values
        if (turnOn) {
            setLteFeatureValues(turnOn);
            log("setAdvanced4GMode: turnOnIms");
            turnOnIms();
        } else {
            if (isImsTurnOffAllowed()) {
                log("setAdvanced4GMode: turnOffIms");
                turnOffIms();
            }
            setLteFeatureValues(turnOn);
        }
    }

    /**
     * Used for turning off IMS completely in order to make the device CSFB'ed.
     * Once turned off, all calls will be over CS.
     */
    private void turnOffIms() throws ImsException {
        TelephonyManager tm = (TelephonyManager)
                mContext.getSystemService(Context.TELEPHONY_SERVICE);
        tm.disableIms(mPhoneId);
    }

    private void addToRecentDisconnectReasons(ImsReasonInfo reason) {
        if (reason == null) return;
        while (mRecentDisconnectReasons.size() >= MAX_RECENT_DISCONNECT_REASONS) {
            mRecentDisconnectReasons.removeFirst();
        }
        mRecentDisconnectReasons.addLast(reason);
    }

    /**
     * Gets the ECBM interface to request ECBM exit.
     *
     * @return the ECBM interface instance
     * @throws ImsException if getting the ECBM interface results in an error
     */
    public ImsEcbm getEcbmInterface() throws ImsException {
        if (mEcbm != null && mEcbm.isBinderAlive()) {
            return mEcbm;
        }

        checkAndThrowExceptionIfServiceUnavailable();
        try {
            IImsEcbm iEcbm = mMmTelFeatureConnection.getEcbmInterface();

            if (iEcbm == null) {
                throw new ImsException("getEcbmInterface()",
                        ImsReasonInfo.CODE_ECBM_NOT_SUPPORTED);
            }
            mEcbm = new ImsEcbm(iEcbm);
        } catch (RemoteException e) {
            throw new ImsException("getEcbmInterface()", e,
                    ImsReasonInfo.CODE_LOCAL_IMS_SERVICE_DOWN);
        }
        return mEcbm;
    }

    public void sendSms(int token, int messageRef, String format, String smsc, boolean isRetry,
            byte[] pdu) throws ImsException {
        try {
            mMmTelFeatureConnection.sendSms(token, messageRef, format, smsc, isRetry, pdu);
        } catch (RemoteException e) {
            throw new ImsException("sendSms()", e, ImsReasonInfo.CODE_LOCAL_IMS_SERVICE_DOWN);
        }
    }

    public void acknowledgeSms(int token, int messageRef, int result) throws ImsException {
        try {
            mMmTelFeatureConnection.acknowledgeSms(token, messageRef, result);
        } catch (RemoteException e) {
            throw new ImsException("acknowledgeSms()", e,
                    ImsReasonInfo.CODE_LOCAL_IMS_SERVICE_DOWN);
        }
    }

    public void acknowledgeSmsReport(int token, int messageRef, int result) throws  ImsException{
        try {
            mMmTelFeatureConnection.acknowledgeSmsReport(token, messageRef, result);
        } catch (RemoteException e) {
            throw new ImsException("acknowledgeSmsReport()", e,
                    ImsReasonInfo.CODE_LOCAL_IMS_SERVICE_DOWN);
        }
    }

    public String getSmsFormat() throws ImsException{
        try {
            return mMmTelFeatureConnection.getSmsFormat();
        } catch (RemoteException e) {
            throw new ImsException("getSmsFormat()", e,
                    ImsReasonInfo.CODE_LOCAL_IMS_SERVICE_DOWN);
        }
    }

    public void setSmsListener(IImsSmsListener listener) throws ImsException {
        try {
            mMmTelFeatureConnection.setSmsListener(listener);
        } catch (RemoteException e) {
            throw new ImsException("setSmsListener()", e,
                    ImsReasonInfo.CODE_LOCAL_IMS_SERVICE_DOWN);
        }
    }

    public void onSmsReady() throws ImsException {
        try {
            mMmTelFeatureConnection.onSmsReady();
        } catch (RemoteException e) {
            throw new ImsException("onSmsReady()", e,
                    ImsReasonInfo.CODE_LOCAL_IMS_SERVICE_DOWN);
        }
    }

    /**
     * Determines whether or not a call with the specified numbers should be placed over IMS or over
     * CSFB.
     * @param isEmergency is at least one call an emergency number.
     * @param numbers A {@link String} array containing the numbers in the call being placed. Can
     *         be multiple numbers in the case of dialing out a conference.
     * @return The result of the query, one of the following values:
     *         - {@link MmTelFeature#PROCESS_CALL_IMS}
     *         - {@link MmTelFeature#PROCESS_CALL_CSFB}
     * @throws ImsException if the ImsService is not available. In this case, we should fall back
     * to CSFB anyway.
     */
    public @MmTelFeature.ProcessCallResult int shouldProcessCall(boolean isEmergency,
            String[] numbers) throws ImsException {
        try {
            return mMmTelFeatureConnection.shouldProcessCall(isEmergency, numbers);
        } catch (RemoteException e) {
            throw new ImsException("shouldProcessCall()", e,
                    ImsReasonInfo.CODE_LOCAL_IMS_SERVICE_DOWN);
        }
    }

    /**
     * Gets the Multi-Endpoint interface to subscribe to multi-enpoint notifications..
     *
     * @return the multi-endpoint interface instance
     * @throws ImsException if getting the multi-endpoint interface results in an error
     */
    public ImsMultiEndpoint getMultiEndpointInterface() throws ImsException {
        if (mMultiEndpoint != null && mMultiEndpoint.isBinderAlive()) {
            return mMultiEndpoint;
        }

        checkAndThrowExceptionIfServiceUnavailable();
        try {
            IImsMultiEndpoint iImsMultiEndpoint = mMmTelFeatureConnection.getMultiEndpointInterface();

            if (iImsMultiEndpoint == null) {
                throw new ImsException("getMultiEndpointInterface()",
                        ImsReasonInfo.CODE_MULTIENDPOINT_NOT_SUPPORTED);
            }
            mMultiEndpoint = new ImsMultiEndpoint(iImsMultiEndpoint);
        } catch (RemoteException e) {
            throw new ImsException("getMultiEndpointInterface()", e,
                    ImsReasonInfo.CODE_LOCAL_IMS_SERVICE_DOWN);
        }

        return mMultiEndpoint;
    }

    /**
     * Resets ImsManager settings back to factory defaults.
     *
     * @deprecated Doesn't support MSIM devices. Use {@link #factoryReset()} instead.
     *
     * @hide
     */
    public static void factoryReset(Context context) {
        ImsManager mgr = ImsManager.getInstance(context,
                SubscriptionManager.getDefaultVoicePhoneId());
        if (mgr != null) {
            mgr.factoryReset();
        }
        loge("factoryReset: ImsManager null.");
    }

    /**
     * Resets ImsManager settings back to factory defaults.
     *
     * @hide
     */
    public void factoryReset() {
        int subId = getSubId();
        if (isSubIdValid(subId)) {
            // Set VoLTE to default
            SubscriptionManager.setSubscriptionProperty(subId,
                    SubscriptionManager.ENHANCED_4G_MODE_ENABLED,
                    booleanToPropertyString(getBooleanCarrierConfig(
                            CarrierConfigManager.KEY_ENHANCED_4G_LTE_ON_BY_DEFAULT_BOOL)));

            // Set VoWiFi to default
            SubscriptionManager.setSubscriptionProperty(subId,
                    SubscriptionManager.WFC_IMS_ENABLED,
                    booleanToPropertyString(getBooleanCarrierConfig(
                            CarrierConfigManager.KEY_CARRIER_DEFAULT_WFC_IMS_ENABLED_BOOL)));

            // Set VoWiFi mode to default
            SubscriptionManager.setSubscriptionProperty(subId,
                    SubscriptionManager.WFC_IMS_MODE,
                    Integer.toString(getIntCarrierConfig(
                            CarrierConfigManager.KEY_CARRIER_DEFAULT_WFC_IMS_MODE_INT)));

            // Set VoWiFi roaming to default
            SubscriptionManager.setSubscriptionProperty(subId,
                    SubscriptionManager.WFC_IMS_ROAMING_ENABLED,
                    booleanToPropertyString(getBooleanCarrierConfig(
                            CarrierConfigManager.KEY_CARRIER_DEFAULT_WFC_IMS_ROAMING_ENABLED_BOOL)));


            // Set VT to default
            SubscriptionManager.setSubscriptionProperty(subId,
                    SubscriptionManager.VT_IMS_ENABLED, booleanToPropertyString(true));
        } else {
            loge("factoryReset: invalid sub id, can not reset siminfo db settings; subId=" + subId);
        }

        // Push settings to ImsConfig
        updateImsServiceConfig(true);
    }

    public void setVolteProvisioned(boolean isProvisioned) {
        int provisionStatus = isProvisioned ? ProvisioningManager.PROVISIONING_VALUE_ENABLED :
                ProvisioningManager.PROVISIONING_VALUE_DISABLED;
        setProvisionedBoolNoException(ImsConfig.ConfigConstants.VLT_SETTING_ENABLED,
                provisionStatus);
    }

    public void setWfcProvisioned(boolean isProvisioned) {
        int provisionStatus = isProvisioned ? ProvisioningManager.PROVISIONING_VALUE_ENABLED :
                ProvisioningManager.PROVISIONING_VALUE_DISABLED;
        setProvisionedBoolNoException(
                ImsConfig.ConfigConstants.VOICE_OVER_WIFI_SETTING_ENABLED, provisionStatus);
    }

    public void setVtProvisioned(boolean isProvisioned) {
        int provisionStatus = isProvisioned ? ProvisioningManager.PROVISIONING_VALUE_ENABLED :
                ProvisioningManager.PROVISIONING_VALUE_DISABLED;
        setProvisionedBoolNoException(ImsConfig.ConfigConstants.LVC_SETTING_ENABLED,
                provisionStatus);
    }

    private boolean isDataEnabled() {
        return new TelephonyManager(mContext, getSubId()).isDataCapable();
    }

    private boolean isVolteProvisioned() {
        return getProvisionedBoolNoException(
                ImsConfig.ConfigConstants.VLT_SETTING_ENABLED);
    }

    private boolean isWfcProvisioned() {
        return getProvisionedBoolNoException(
                ImsConfig.ConfigConstants.VOICE_OVER_WIFI_SETTING_ENABLED);
    }

    private boolean isVtProvisioned() {
        return getProvisionedBoolNoException(
                ImsConfig.ConfigConstants.LVC_SETTING_ENABLED);
    }

    private static String booleanToPropertyString(boolean bool) {
        return bool ? "1" : "0";
    }


    public void dump(FileDescriptor fd, PrintWriter pw, String[] args) {
        pw.println("ImsManager:");
        pw.println("  device supports IMS = " + isImsSupportedOnDevice(mContext));
        pw.println("  mPhoneId = " + mPhoneId);
        pw.println("  mConfigUpdated = " + mConfigUpdated);
        pw.println("  mImsServiceProxy = " + mMmTelFeatureConnection);
        pw.println("  mDataEnabled = " + isDataEnabled());
        pw.println("  ignoreDataEnabledChanged = " + getBooleanCarrierConfig(
                CarrierConfigManager.KEY_IGNORE_DATA_ENABLED_CHANGED_FOR_VIDEO_CALLS));

        pw.println("  isGbaValid = " + isGbaValid());
        pw.println("  isImsTurnOffAllowed = " + isImsTurnOffAllowed());
        pw.println("  isNonTtyOrTtyOnVolteEnabled = " + isNonTtyOrTtyOnVolteEnabled());

        pw.println("  isVolteEnabledByPlatform = " + isVolteEnabledByPlatform());
        pw.println("  isVolteProvisionedOnDevice = " + isVolteProvisionedOnDevice());
        pw.println("  isEnhanced4gLteModeSettingEnabledByUser = " +
                isEnhanced4gLteModeSettingEnabledByUser());
        pw.println("  isVtEnabledByPlatform = " + isVtEnabledByPlatform());
        pw.println("  isVtEnabledByUser = " + isVtEnabledByUser());

        pw.println("  isWfcEnabledByPlatform = " + isWfcEnabledByPlatform());
        pw.println("  isWfcEnabledByUser = " + isWfcEnabledByUser());
        pw.println("  getWfcMode = " + getWfcMode());
        pw.println("  isWfcRoamingEnabledByUser = " + isWfcRoamingEnabledByUser());

        pw.println("  isVtProvisionedOnDevice = " + isVtProvisionedOnDevice());
        pw.println("  isWfcProvisionedOnDevice = " + isWfcProvisionedOnDevice());
        pw.flush();
    }

    /**
     * Determines if a sub id is valid.
     * Mimics the logic in SubscriptionController.validateSubId.
     * @param subId The sub id to check.
     * @return {@code true} if valid, {@code false} otherwise.
     */
    private boolean isSubIdValid(int subId) {
        return SubscriptionManager.isValidSubscriptionId(subId) &&
                subId != SubscriptionManager.DEFAULT_SUBSCRIPTION_ID;
    }
}<|MERGE_RESOLUTION|>--- conflicted
+++ resolved
@@ -2159,19 +2159,12 @@
     public boolean updateRttConfigValue() {
         boolean isCarrierSupported =
                 getBooleanCarrierConfig(CarrierConfigManager.KEY_RTT_SUPPORTED_BOOL);
-<<<<<<< HEAD
         if (getBooleanCarrierConfig(CarrierConfigManager.KEY_RTT_ALWAYS_ENABLED_BOOL)) {
             Settings.Secure.putInt(mContext.getContentResolver(),
                     Settings.Secure.RTT_CALLING_MODE + convertRttPhoneId(mPhoneId), 1);
         }
-        boolean isRttEnabled = Settings.Secure.getInt(mContext.getContentResolver(),
+        boolean isRttUiSettingEnabled = Settings.Secure.getInt(mContext.getContentResolver(),
                 Settings.Secure.RTT_CALLING_MODE + convertRttPhoneId(mPhoneId), 0) != 0;
-        Log.i(ImsManager.class.getSimpleName(), "update RTT value " + isRttEnabled);
-        if (isCarrierSupported == true) {
-            setRttConfig(isRttEnabled);
-=======
-        boolean isRttUiSettingEnabled = Settings.Secure.getInt(mContext.getContentResolver(),
-                Settings.Secure.RTT_CALLING_MODE, 0) != 0;
         boolean isRttAlwaysOnCarrierConfig = getBooleanCarrierConfig(
                 CarrierConfigManager.KEY_IGNORE_RTT_MODE_SETTING_BOOL);
 
@@ -2182,7 +2175,6 @@
 
         if (isCarrierSupported) {
             setRttConfig(shouldImsRttBeOn);
->>>>>>> 6a50e65f
         }
         return isCarrierSupported && shouldImsRttBeOn;
     }
