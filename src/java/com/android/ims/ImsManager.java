--- conflicted
+++ resolved
@@ -1342,84 +1342,15 @@
         return true;
     }
 
-    /**
+   /**
      * Sync carrier config and user settings with ImsConfigImplBase implementation.
      */
-<<<<<<< HEAD
-    public static void updateImsServiceConfig(Context context, int phoneId, boolean force) {
-        ImsManager mgr = ImsManager.getInstance(context, phoneId);
-        if (mgr != null) {
-            mgr.updateImsServiceConfig(force);
-        }
-        Rlog.e(TAG, "updateImsServiceConfig: ImsManager null, returning without update.");
-    }
-
-    /**
-     * Sync carrier config and user settings with ImsConfigImplBase implementation.
-     *
-     * @param force update
-     */
-    public void updateImsServiceConfig(boolean force) {
-        if (!force) {
-            TelephonyManager tm = new TelephonyManager(mContext, getSubId());
-            if (tm.getSimState() != TelephonyManager.SIM_STATE_READY) {
-                log("updateImsServiceConfig: SIM not ready");
-                // Don't disable IMS if SIM is not ready
-                return;
-            }
-        }
-
+    public void updateImsServiceConfig() {
         int subId = getSubId();
         if (!SubscriptionManager.from(mContext).isActiveSubId(subId)) {
             log("updateImsServiceConfigForSlot: subId not active: " + subId);
             return;
         }
-
-        if (!mConfigUpdated || force) {
-            try {
-                PersistableBundle imsCarrierConfigs =
-                        mConfigManager.getConfigByComponentForSubId(
-                                CarrierConfigManager.Ims.KEY_PREFIX, getSubId());
-
-                updateImsCarrierConfigs(imsCarrierConfigs);
-
-                // Note: currently the order of updates is set to produce different order of
-                // changeEnabledCapabilities() function calls from setAdvanced4GMode(). This is done
-                // to differentiate this code path from vendor code perspective.
-                CapabilityChangeRequest request = new CapabilityChangeRequest();
-                updateVolteFeatureValue(request);
-                updateWfcFeatureAndProvisionedValues(request);
-                updateVideoCallFeatureValue(request);
-                // Only turn on IMS for RTT if there's an active subscription present. If not, the
-                // modem will be in emergency-call-only mode and will use separate signaling to
-                // establish an RTT emergency call.
-                boolean isImsNeededForRtt = updateRttConfigValue() && isActiveSubscriptionPresent();
-                // Supplementary services over UT do not require IMS registration. Do not alter IMS
-                // registration based on UT.
-                updateUtFeatureValue(request);
-
-                // Send the batched request to the modem.
-                changeMmTelCapability(request);
-
-                if (isImsNeededForRtt || !isTurnOffImsAllowedByPlatform() || isImsNeeded(request)) {
-                    // Turn on IMS if it is used.
-                    // Also, if turning off is not allowed for current carrier,
-                    // we need to turn IMS on because it might be turned off before
-                    // phone switched to current carrier.
-                    log("updateImsServiceConfig: turnOnIms");
-                    turnOnIms();
-                } else {
-                    // Turn off IMS if it is not used AND turning off is allowed for carrier.
-                    log("updateImsServiceConfig: turnOffIms");
-                    turnOffIms();
-                }
-
-                mConfigUpdated = true;
-            } catch (ImsException e) {
-                loge("updateImsServiceConfig: ", e);
-                mConfigUpdated = false;
-=======
-    public void updateImsServiceConfig() {
         try {
             PersistableBundle imsCarrierConfigs =
                     mConfigManager.getConfigByComponentForSubId(
@@ -1456,7 +1387,6 @@
                 // Turn off IMS if it is not used AND turning off is allowed for carrier.
                 log("updateImsServiceConfig: turnOffIms");
                 turnOffIms();
->>>>>>> bcf60d66
             }
             mConfigUpdated = true;
         } catch (ImsException e) {
